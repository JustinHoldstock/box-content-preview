import Controls from '../../Controls';
import BaseViewer from '../BaseViewer';
import Browser from '../../Browser';
import { ICON_ZOOM_IN, ICON_ZOOM_OUT } from '../../icons/icons';
import { get } from '../../util';

import { CLASS_INVISIBLE } from '../../constants';

const CSS_CLASS_PANNING = 'panning';
const CSS_CLASS_ZOOMABLE = 'zoomable';
const CSS_CLASS_PANNABLE = 'pannable';

class ImageBaseViewer extends BaseViewer {
    /** @inheritdoc */
    constructor(options) {
        super(options);

        // Explicit event handler bindings
        this.pan = this.pan.bind(this);
        this.stopPanning = this.stopPanning.bind(this);
        this.zoomIn = this.zoomIn.bind(this);
        this.zoomOut = this.zoomOut.bind(this);

        this.handleMouseDown = this.handleMouseDown.bind(this);
        this.handleMouseUp = this.handleMouseUp.bind(this);
        this.cancelDragEvent = this.cancelDragEvent.bind(this);
        this.finishLoading = this.finishLoading.bind(this);
        this.errorHandler = this.errorHandler.bind(this);

        if (this.isMobile) {
            if (Browser.isIOS()) {
                this.mobileZoomStartHandler = this.mobileZoomStartHandler.bind(this);
                this.mobileZoomEndHandler = this.mobileZoomEndHandler.bind(this);
            } else {
                this.mobileZoomStartHandler = this.mobileZoomStartHandler.bind(this);
                this.mobileZoomChangeHandler = this.mobileZoomChangeHandler.bind(this);
                this.mobileZoomEndHandler = this.mobileZoomEndHandler.bind(this);
            }
        }
    }

    /**
     * [destructor]
     *
     * @return {void}
     */
    destroy() {
        this.unbindDOMListeners();

        // Destroy the controls
        if (this.controls && typeof this.controls.destroy === 'function') {
            this.controls.destroy();
        }

        // Remove listeners
        if (this.imageEl) {
            this.imageEl.removeEventListener('mouseup', this.handleMouseUp);
        }

        super.destroy();
    }

    /**
     * Finishes loading the images.
     *
     * @return {void}
     */
    finishLoading() {
        if (this.isDestroyed()) {
            return;
        }

        const loadOriginalDimensions = this.setOriginalImageSize(this.imageEl);
        loadOriginalDimensions
            .then(() => {
                this.loadUI();
                this.zoom();

                this.imageEl.classList.remove(CLASS_INVISIBLE);
                this.loaded = true;
                this.emit('load');
            })
            .catch(this.errorHandler);
    }

    /**
     * Zooms in.
     *
     * @return {void}
     */
    zoomIn() {
        this.zoom('in');
    }

    /**
     * Zooms out.
     *
     * @return {void}
     */
    zoomOut() {
        this.zoom('out');
    }

    /**
     * Resize image by calling zoom.
     *
     * @return {void}
     */
    resize() {
        this.zoom();
        super.resize();
    }

    /**
     * Start panning the image if the image is pannable
     *
     * @param {number} x - The initial x position of the mouse
     * @param {number} y - The initial y position of the mouse
     * @return {void}
     */
    startPanning(x, y) {
        if (!this.isPannable) {
            return;
        }

        this.panStartX = x;
        this.panStartY = y;
        this.panStartScrollLeft = this.wrapperEl.scrollLeft;
        this.panStartScrollTop = this.wrapperEl.scrollTop;

        document.addEventListener('mousemove', this.pan);
        document.addEventListener('mouseup', this.stopPanning);
        this.imageEl.classList.add(CSS_CLASS_PANNING);

        this.isPanning = true;
        this.emit('panstart');
    }

    /**
     * Pan the image to the given x/y position
     *
     * @private
     * @param {Event} event - The mousemove event
     * @return {void}
     */
    pan(event) {
        if (!this.isPanning) {
            return;
        }
        const offsetX = event.clientX - this.panStartX;
        const offsetY = event.clientY - this.panStartY;

        this.wrapperEl.scrollLeft = this.panStartScrollLeft - offsetX;
        this.wrapperEl.scrollTop = this.panStartScrollTop - offsetY;
        this.didPan = true;
        this.emit('pan');
    }

    /**
     * Stop panning the image
     *
     * @private
     * @return {void}
     */
    stopPanning() {
        document.removeEventListener('mousemove', this.pan);
        document.removeEventListener('mouseup', this.stopPanning);
        this.imageEl.classList.remove(CSS_CLASS_PANNING);
        this.isPanning = false;
        this.emit('panend');
    }

    /**
     * Updates cursors on image content
     *
     * @private
     * @return {void}
     */
    updateCursor() {
        if (this.isPannable) {
            this.isZoomable = false;
            this.imageEl.classList.add(CSS_CLASS_PANNABLE);
            this.imageEl.classList.remove(CSS_CLASS_ZOOMABLE);
        } else {
            this.isZoomable = true;
            this.imageEl.classList.remove(CSS_CLASS_PANNABLE);
            this.imageEl.classList.add(CSS_CLASS_ZOOMABLE);
        }
    }

    /**
     * Adds UI controls
     *
     * @private
     * @return {void}
     */
    loadUI() {
        this.controls = new Controls(this.containerEl);
        this.bindControlListeners();
    }

    /**
     * Sets the original image width and height on the img element. Can be removed when
     * naturalHeight and naturalWidth attributes work correctly in IE 11.
     *
     * @private
     * @param {HTMLElement} imageEl - The image to set the original size attributes on
     * @return {Promise} A promise that is resolved if the original image dimensions were set.
     */
    setOriginalImageSize(imageEl) {
        const promise = new Promise((resolve) => {
            // Do not bother loading a new image when the natural size attributes exist
            if (imageEl.naturalWidth && imageEl.naturalHeight) {
                imageEl.setAttribute('originalWidth', imageEl.naturalWidth);
                imageEl.setAttribute('originalHeight', imageEl.naturalHeight);
                resolve();
            } else {
                // Case when natural dimensions are not assigned
                // By default, assigned width and height in Chrome/Safari/Firefox will be 300x150.
                // IE11 workaround. Dimensions only displayed if the image is attached to the document.
                get(imageEl.src, {}, 'text')
                    .then((imageAsText) => {
                        const parser = new DOMParser();
                        const svgEl = parser.parseFromString(imageAsText, 'image/svg+xml');

                        try {
                            // Assume svgEl is an instanceof an SVG with a viewBox and preserveAspectRatio of meet
                            // where the height is the limiting axis
                            const viewBox = svgEl.documentElement.getAttribute('viewBox');
                            const [, , w, h] = viewBox.split(' ');
                            const aspectRatio = h ? w / h : w;
                            imageEl.setAttribute('originalWidth', Math.round(aspectRatio * 150));
                            imageEl.setAttribute('originalHeight', 150);
                        } catch (e) {
                            // Assume 300x150 that chrome does by default
                            imageEl.setAttribute('originalWidth', 300);
                            imageEl.setAttribute('originalHeight', 150);
                        } finally {
                            resolve();
                        }
                    })
                    .catch(resolve);
            }
        });

        return promise;
    }

    //--------------------------------------------------------------------------
    // Event Listeners
    //--------------------------------------------------------------------------

    /**
     * Bind event listeners for document controls
     *
     * @private
     * @return {void}
     */
    bindControlListeners() {
        this.controls.add(__('zoom_out'), this.zoomOut, 'bp-image-zoom-out-icon', ICON_ZOOM_OUT);
        this.controls.add(__('zoom_in'), this.zoomIn, 'bp-image-zoom-in-icon', ICON_ZOOM_IN);
    }

    /**
     * Binds DOM listeners for image viewers.
     *
     * @protected
     * @return {void}
     */
    bindDOMListeners() {
        this.imageEl.addEventListener('mousedown', this.handleMouseDown);
        this.imageEl.addEventListener('mouseup', this.handleMouseUp);
        this.imageEl.addEventListener('dragstart', this.cancelDragEvent);

        if (this.isMobile) {
            if (Browser.isIOS()) {
                this.imageEl.addEventListener('gesturestart', this.mobileZoomStartHandler);
                this.imageEl.addEventListener('gestureend', this.mobileZoomEndHandler);
            } else {
                this.imageEl.addEventListener('touchstart', this.mobileZoomStartHandler);
                this.imageEl.addEventListener('touchmove', this.mobileZoomChangeHandler);
                this.imageEl.addEventListener('touchend', this.mobileZoomEndHandler);
            }
        }
    }

    /**
     * Unbinds DOM listeners for image viewers.
     *
     * @protected
     * @return {void}
     */
    unbindDOMListeners() {
        document.removeEventListener('mousemove', this.pan);
        document.removeEventListener('mouseup', this.stopPanning);

        if (!this.imageEl) {
            return;
        }

        this.imageEl.removeEventListener('mousedown', this.handleMouseDown);
        this.imageEl.removeEventListener('mouseup', this.handleMouseUp);
        this.imageEl.removeEventListener('dragstart', this.cancelDragEvent);

        this.imageEl.removeEventListener('gesturestart', this.mobileZoomStartHandler);
        this.imageEl.removeEventListener('gestureend', this.mobileZoomEndHandler);
        this.imageEl.removeEventListener('touchstart', this.mobileZoomStartHandler);
        this.imageEl.removeEventListener('touchmove', this.mobileZoomChangeHandler);
        this.imageEl.removeEventListener('touchend', this.mobileZoomEndHandler);
    }

    /**
     * Handles image element loading errors.
     *
     * @private
     * @param {Error} err - Error to handle
     * @return {void}
     */
<<<<<<< HEAD
    errorHandler = (err) => {
        this.logError(err);
=======
    errorHandler(err) {
        /* eslint-disable no-console */
        console.error(err);
        /* eslint-enable no-console */
>>>>>>> 808270b5

        // Display a generic error message but log the real one
        const error = err;
        if (err instanceof Error) {
            error.displayMessage = __('error_refresh');
        }
        this.emit('error', error);
    }

    /**
     * Handles keyboard events for media
     *
     * @private
     * @param {string} key - Keydown key
     * @return {boolean} Consumed or not
     */
    onKeydown(key) {
        // Return false when media controls are not ready or are focused
        if (!this.controls) {
            return false;
        }

        if (key === 'Shift++') {
            this.zoomIn();
            return true;
        } else if (key === 'Shift+_') {
            this.zoomOut();
            return true;
        }

        return false;
    }

    /**
     * Handles mouse down event.
     *
     * @param {Event} event - The mousemove event
     * @return {void}
     */
    handleMouseDown(event) {
        const { button, ctrlKey, metaKey, clientX, clientY } = event;
        this.didPan = false;

        // If this is not a left click, then ignore
        // If this is a CTRL or CMD click, then ignore
        if ((typeof button !== 'number' || button < 2) && !ctrlKey && !metaKey) {
            this.startPanning(clientX, clientY);
            event.preventDefault();
        }
    }

    /**
     * Handles mouse up event.
     *
     * @param {Event} event - The mousemove event
     * @return {void}
     */
    handleMouseUp(event) {
        const { button, ctrlKey, metaKey } = event;

        // If this is not a left click, then ignore
        // If this is a CTRL or CMD click, then ignore
        if ((typeof button !== 'number' || button < 2) && !ctrlKey && !metaKey) {
            if (!this.isPannable && this.isZoomable) {
                // If the mouse up was not due to panning, and the image is zoomable, then zoom in.
                this.zoom('in');
            } else if (!this.didPan) {
                // If the mouse up was not due to ending of panning, then assume it was a regular
                // click mouse up. In that case reset the image size, mimicking single-click-unzoom.
                this.zoom('reset');
            }
            event.preventDefault();
        }
    }

    /**
     * Prevents drag events on the image
     *
     * @param {Event} event - The mousemove event
     * @return {void}
     */
    cancelDragEvent(event) {
        event.preventDefault();
        event.stopPropagation();
    }

    /**
     * Disables viewer controls
     *
     * @override
     * @return {void}
     */
    disableViewerControls() {
        super.disableViewerControls();
        this.unbindDOMListeners();

        // Ensure zoom/pan classes are removed when controls are disabled
        this.imageEl.classList.remove(CSS_CLASS_ZOOMABLE);
        this.imageEl.classList.remove(CSS_CLASS_PANNABLE);
    }

    /**
     * Enables viewer controls
     *
     * @override
     * @return {void}
     */
    enableViewerControls() {
        super.enableViewerControls();
        this.bindDOMListeners();

        if (!this.isMobile) {
            this.updateCursor();
        }
    }

    //--------------------------------------------------------------------------
    // Abstract
    //--------------------------------------------------------------------------

    /**
     * Must be implemented to zoom image.
     *
     * @return {void}
     */
    zoom() {}
}

export default ImageBaseViewer;<|MERGE_RESOLUTION|>--- conflicted
+++ resolved
@@ -316,15 +316,8 @@
      * @param {Error} err - Error to handle
      * @return {void}
      */
-<<<<<<< HEAD
-    errorHandler = (err) => {
+    errorHandler(err) {
         this.logError(err);
-=======
-    errorHandler(err) {
-        /* eslint-disable no-console */
-        console.error(err);
-        /* eslint-enable no-console */
->>>>>>> 808270b5
 
         // Display a generic error message but log the real one
         const error = err;
