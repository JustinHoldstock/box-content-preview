import autobind from 'autobind-decorator';
import EventEmitter from 'events';
import * as annotatorUtil from './annotatorUtil';
import * as constants from './annotationConstants';
import { CLASS_ACTIVE, CLASS_HIDDEN } from '../constants';
import { decodeKeydown } from '../util';
import { ICON_CLOSE, ICON_DELETE } from '../icons/icons';

@autobind class AnnotationDialog extends EventEmitter {
    //--------------------------------------------------------------------------
    // Typedef
    //--------------------------------------------------------------------------

    /**
     * The data object for constructing a dialog.
     * @typedef {Object} AnnotationDialogData
     * @property {HTMLElement} annotatedElement HTML element being annotated on
     * @property {Annotation[]} annotations Annotations in dialog, can be an
     * empty array for a new thread
     * @property {Object} location Location object
     * @property {boolean} canAnnotate Whether or not user can annotate
     */

    //--------------------------------------------------------------------------
    // Public
    //--------------------------------------------------------------------------

    /**
     * [constructor]
     *
     * @param {AnnotationDialogData} data - Data for constructing thread
     * @return {AnnotationDialog} Annotation dialog instance
     */
    constructor(data) {
        super();

        this.annotatedElement = data.annotatedElement;
        this.container = data.container;
        this.location = data.location;
        this.hasAnnotations = data.annotations.length > 0;
        this.canAnnotate = data.canAnnotate;
        this.locale = data.locale;
    }

    /**
     * [destructor]
     *
     * @return {void}
     */
    destroy() {
        if (this.element) {
            this.unbindDOMListeners();

            if (this.element.parentNode) {
                this.element.parentNode.removeChild(this.element);
            }

            this.element = null;
        }
    }

    /**
     * Positions and shows the dialog.
     *
     * @return {void}
     */
    show() {
        // Populate mobile annotations dialog with annotations information
        if (this.isMobile) {
<<<<<<< HEAD
            this.element = document.body.querySelector(`#${constants.ID_MOBILE_ANNOTATION_DIALOG}`);
=======
            this.element = this.container.querySelector(`.${constants.CLASS_MOBILE_ANNOTATION_DIALOG}`);
>>>>>>> f10b14c2
            annotatorUtil.showElement(this.element);
            this.element.appendChild(this.dialogEl);

            if (this.highlightDialogEl && !this.hasComments) {
                this.element.classList.add('bp-plain-highlight');

                const headerEl = this.element.querySelector('.bp-annotation-mobile-header');
                headerEl.classList.add(CLASS_HIDDEN);
            }

            const dialogCloseButtonEl = this.element.querySelector('.bp-annotation-dialog-close');
            dialogCloseButtonEl.addEventListener('click', this.hideMobileDialog);

            this.element.classList.add(constants.CLASS_ANIMATE_DIALOG);

            this.bindDOMListeners();
        }

        const textAreaEl = this.hasAnnotations
            ? this.element.querySelector(constants.SELECTOR_REPLY_TEXTAREA)
            : this.element.querySelector(constants.SELECTOR_ANNOTATION_TEXTAREA);

        // Don't re-position if reply textarea is already active
        const textareaIsActive = textAreaEl.classList.contains(CLASS_ACTIVE);
        if (textareaIsActive && this.element.parentNode) {
            return;
        }

        // Position and show - we need to reposition every time since the DOM
        // could have changed from zooming
        if (!this.isMobile) {
            this.position();
        }

        // Activate appropriate textarea
        if (this.hasAnnotations) {
            this.activateReply();
        } else {
            textAreaEl.classList.add(CLASS_ACTIVE);
        }

        // Move cursor to end of text area
        if (textAreaEl.selectionStart) {
            textAreaEl.selectionEnd = textAreaEl.value.length;
            textAreaEl.selectionStart = textAreaEl.selectionEnd;
        }

        // If user cannot annotate, hide reply/edit/delete UI
        if (!this.canAnnotate) {
            this.element.classList.add(constants.CLASS_CANNOT_ANNOTATE);
        }

        // Focus the textarea if visible
        if (annotatorUtil.isElementInViewport(textAreaEl)) {
            textAreaEl.focus();
        }
    }

    /**
     * Hides and resets the shared mobile dialog.
     *
     * @return {void}
     */
    hideMobileDialog() {
        if (!this.element) {
            return;
        }

        this.element.classList.remove(constants.CLASS_ANIMATE_DIALOG);

        // Clear annotations from dialog
        this.element.innerHTML = `
            <div class="bp-annotation-mobile-header">
                <button class="bp-annotation-dialog-close">${ICON_CLOSE}</button>
            </div>`.trim();
        this.element.classList.remove('bp-plain-highlight');

        const dialogCloseButtonEl = this.element.querySelector('.bp-annotation-dialog-close');
        dialogCloseButtonEl.removeEventListener('click', this.hideMobileDialog);

        annotatorUtil.hideElement(this.element);
        this.unbindDOMListeners();

        // Cancel any unsaved annotations
        if (!this.hasAnnotations) {
            this.cancelAnnotation();
        }
    }

    /**
     * Hides the dialog.
     *
     * @return {void}
     */
    hide() {
        if (this.isMobile) {
            this.hideMobileDialog();
        }
        annotatorUtil.hideElement(this.element);
        this.deactivateReply();
    }

    /**
     * Adds an annotation to the dialog.
     *
     * @param {Annotation} annotation - Annotation to add
     * @return {void}
     */
    addAnnotation(annotation) {
        // Show new section if needed
        if (!this.hasAnnotations) {
            const createSectionEl = this.element.querySelector('[data-section="create"]');
            const showSectionEl = this.element.querySelector('[data-section="show"]');
            annotatorUtil.hideElement(createSectionEl);
            annotatorUtil.showElement(showSectionEl);
            this.hasAnnotations = true;
        }

        this.addAnnotationElement(annotation);
        this.deactivateReply(true); // Deactivate reply area and focus
    }

    /**
     * Removes an annotation from the dialog.
     *
     * @param {string} annotationID - ID of annotation to remove
     * @return {void}
     */
    removeAnnotation(annotationID) {
        const annotationEl = this.element.querySelector(`[data-annotation-id="${annotationID}"]`);
        if (annotationEl) {
            annotationEl.parentNode.removeChild(annotationEl);
            this.deactivateReply(); // Deactivate reply area and focus
        }
    }

    /**
     * Posts an annotation in the dialog.
     *
     * @param {string} [textInput] - Annotation text to post
     * @return {void}
     */
    postAnnotation(textInput) {
        const annotationTextEl = this.element.querySelector(constants.SELECTOR_ANNOTATION_TEXTAREA);
        const text = textInput || annotationTextEl.value;
        if (text.trim() === '') {
            return;
        }

        this.emit('annotationcreate', { text });
        annotationTextEl.value = '';
    }

    //--------------------------------------------------------------------------
    // Abstract
    //--------------------------------------------------------------------------

    /**
     * Must be implemented to position the dialog on the preview.
     *
     * @return {void}
     */
    position() {}

    //--------------------------------------------------------------------------
    // Protected
    //--------------------------------------------------------------------------

    /**
     * Sets up the dialog element.
     *
     * @param {Annotation[]} annotations - to show in the dialog
     * @return {void}
     * @protected
     */
    setup(annotations) {
        // Generate HTML of dialog
        this.dialogEl = this.generateDialogEl(annotations.length);
        this.dialogEl.classList.add('annotation-container');

        if (!this.isMobile) {
            this.element = document.createElement('div');
            this.element.setAttribute('data-type', 'annotation-dialog');
            this.element.classList.add(constants.CLASS_ANNOTATION_DIALOG);
            this.element.innerHTML = '<div class="bp-annotation-caret"></div>';
            this.element.appendChild(this.dialogEl);

            // Adding thread number to dialog
            if (annotations.length > 0) {
                this.element.dataset.threadNumber = annotations[0].thread;
            }

            this.bindDOMListeners();
        }

        // Add annotation elements
        annotations.forEach((annotation) => {
            this.addAnnotationElement(annotation);
        });
    }

    /**
     * Binds DOM event listeners.
     *
     * @protected
     * @return {void}
     */
    bindDOMListeners() {
        this.element.addEventListener('keydown', this.keydownHandler);
        this.element.addEventListener('click', this.clickHandler);
        this.element.addEventListener('mouseup', this.stopPropagation);
        this.element.addEventListener('wheel', this.stopPropagation);

        if (!this.isMobile) {
            this.element.addEventListener('mouseenter', this.mouseenterHandler);
            this.element.addEventListener('mouseleave', this.mouseleaveHandler);
        }
    }

    /**
     * Unbinds DOM event listeners.
     *
     * @protected
     * @return {void}
     */
    unbindDOMListeners() {
        this.element.removeEventListener('keydown', this.keydownHandler);
        this.element.removeEventListener('click', this.clickHandler);
        this.element.removeEventListener('mouseup', this.stopPropagation);
        this.element.removeEventListener('wheel', this.stopPropagation);

        if (!this.isMobile) {
            this.element.removeEventListener('mouseenter', this.mouseenterHandler);
            this.element.removeEventListener('mouseleave', this.mouseleaveHandler);
        }
    }

    /**
     * Keydown handler for dialog.
     *
     * @protected
     * @param {Event} event - DOM event
     * @return {void}
     */
    keydownHandler(event) {
        event.stopPropagation();

        const key = decodeKeydown(event);
        if (key === 'Escape') {
            this.hide();
        } else {
            const dataType = annotatorUtil.findClosestDataType(event.target);
            if (dataType === 'reply-textarea') {
                this.activateReply();
            }
        }
    }

    /**
     * Stops propagation of DOM event.
     *
     * @protected
     * @param {Event} event - DOM event
     * @return {void}
     */
    stopPropagation(event) {
        event.stopPropagation();
    }

    /**
     * Mouseenter handler. Clears hide timeout.
     *
     * @protected
     * @return {void}
     */
    mouseenterHandler() {
        if (this.element.classList.contains(CLASS_HIDDEN)) {
            annotatorUtil.showElement(this.element);

            const replyTextArea = this.element.querySelector(constants.SELECTOR_REPLY_TEXTAREA);
            const commentsTextArea = this.element.querySelector(constants.SELECTOR_ANNOTATION_TEXTAREA);
            if (replyTextArea.textContent !== '' || commentsTextArea.textContent !== '') {
                this.emit('annotationcommentpending');
            }

            // Ensure textarea stays open
            this.activateReply();
        }
    }

    /**
     * Mouseleave handler. Hides dialog if we aren't creating the first one.
     *
     * @protected
     * @return {void}
     */
    mouseleaveHandler() {
        if (this.hasAnnotations) {
            this.hide();
        }
    }

    /**
     * Click handler on dialog.
     *
     * @protected
     * @param {Event} event - DOM event
     * @return {void}
     */
    clickHandler(event) {
        event.stopPropagation();

        const eventTarget = event.target;
        const dataType = annotatorUtil.findClosestDataType(eventTarget);
        const annotationID = annotatorUtil.findClosestDataType(eventTarget, 'data-annotation-id');

        switch (dataType) {
            // Clicking 'Post' button to create an annotation
            case 'post-annotation-btn':
                this.postAnnotation();
                break;
            // Clicking 'Cancel' button to cancel the annotation
            case 'cancel-annotation-btn':
                if (this.isMobile) {
                    this.hideMobileDialog();
                } else {
                    this.cancelAnnotation();
                }

                this.deactivateReply(true);
                break;
            // Clicking inside reply text area
            case 'reply-textarea':
                this.activateReply();
                break;
            // Canceling a reply
            case 'cancel-reply-btn':
                this.deactivateReply(true);
                break;
            // Clicking 'Post' button to create a reply annotation
            case 'post-reply-btn':
                this.postReply();
                break;
            // Clicking trash icon to initiate deletion
            case 'delete-btn':
                this.showDeleteConfirmation(annotationID);
                break;
            // Clicking 'Cancel' button to cancel deletion
            case 'cancel-delete-btn':
                this.hideDeleteConfirmation(annotationID);
                break;
            // Clicking 'Delete' button to confirm deletion
            case 'confirm-delete-btn': {
                this.deleteAnnotation(annotationID);
                break;
            }

            default:
                break;
        }
    }

    //--------------------------------------------------------------------------
    // Private
    //--------------------------------------------------------------------------

    /**
     * Adds an annotation to the dialog.
     *
     * @private
     * @param {Annotation} annotation - Annotation to add
     * @return {void}
     */
    addAnnotationElement(annotation) {
        const userId = annotatorUtil.htmlEscape(annotation.user.id || '0');

        // Temporary until annotation user API is available
        let userName;
        if (userId === '0') {
            userName = __('annotation_posting_message');
        } else {
            userName = annotatorUtil.htmlEscape(annotation.user.name) || __('annotation_anonymous_user_name');
        }

        const avatarUrl = annotatorUtil.htmlEscape(annotation.user.avatarUrl || '');
        const avatarHtml = annotatorUtil.getAvatarHtml(avatarUrl, userId, userName);
        const created = new Date(annotation.created).toLocaleString(this.locale, {
            month: '2-digit',
            day: '2-digit',
            year: 'numeric',
            hour: '2-digit',
            minute: '2-digit'
        });
        const text = annotatorUtil.htmlEscape(annotation.text);

        const annotationEl = document.createElement('div');
        annotationEl.classList.add('annotation-comment');
        annotationEl.setAttribute('data-annotation-id', annotation.annotationID);
        annotationEl.innerHTML = `
            <div class="profile-image-container">${avatarHtml}</div>
            <div class="profile-container">
                <div class="user-name">${userName}</div>
                <div class="comment-date">${created}</div>
            </div>
            <div class="comment-text">${text}</div>
            <button class="bp-btn-plain delete-comment-btn ${annotation.permissions.can_delete ? '' : 'bp-is-hidden'}" data-type="delete-btn" title="${__('annotation_delete')}">
                ${ICON_DELETE}
            </button>
            <div class="delete-confirmation ${CLASS_HIDDEN}">
                <div class="delete-confirmation-message">
                    ${__('annotation_delete_confirmation_message')}
                </div>
                <div class="button-container">
                    <button class="bp-btn cancel-delete-btn" data-type="cancel-delete-btn">
                        ${__('annotation_cancel')}
                    </button>
                    <button class="bp-btn bp-btn-primary confirm-delete-btn" data-type="confirm-delete-btn">
                        ${__('annotation_delete')}
                    </button>
                </div>
            </div>`.trim();

        const annotationContainerEl = this.dialogEl.querySelector(constants.SELECTOR_COMMENTS_CONTAINER);
        annotationContainerEl.appendChild(annotationEl);
    }

    /**
     * Cancels posting an annotation.
     *
     * @private
     * @return {void}
     */
    cancelAnnotation() {
        this.emit('annotationcancel');
    }

    /**
     * Activates reply textarea.
     *
     * @private
     * @return {void}
     */
    activateReply() {
        if (!this.dialogEl) {
            return;
        }

        const replyTextEl = this.dialogEl.querySelector(constants.SELECTOR_REPLY_TEXTAREA);

        // Don't activate if reply textarea is already active
        const isActive = replyTextEl.classList.contains(CLASS_ACTIVE);
        if (isActive) {
            return;
        }

        const replyButtonEls = replyTextEl.parentNode.querySelector(constants.SELECTOR_BUTTON_CONTAINER);
        replyTextEl.classList.add(CLASS_ACTIVE);
        annotatorUtil.showElement(replyButtonEls);

        // Auto scroll annotations dialog to bottom where new comment was added
        const annotationsEl = this.dialogEl.querySelector('.annotation-container');
        if (annotationsEl) {
            annotationsEl.scrollTop = annotationsEl.scrollHeight - annotationsEl.clientHeight;
        }
    }

    /**
     * Deactivate reply textarea.
     *
     * @private
     * @param {boolean} clearText - Whether or not text in text area should be cleared
     * @return {void}
     */
    deactivateReply(clearText) {
        if (!this.dialogEl) {
            return;
        }

        const replyContainerEl = this.dialogEl.querySelector(constants.SELECTOR_REPLY_CONTAINER);
        const replyTextEl = replyContainerEl.querySelector(constants.SELECTOR_REPLY_TEXTAREA);
        const replyButtonEls = replyContainerEl.querySelector(constants.SELECTOR_BUTTON_CONTAINER);
        annotatorUtil.resetTextarea(replyTextEl, clearText);
        annotatorUtil.hideElement(replyButtonEls);

        if (annotatorUtil.isElementInViewport(replyTextEl)) {
            replyTextEl.focus();
        }

        // Auto scroll annotations dialog to bottom where new comment was added
        const annotationsEl = this.dialogEl.querySelector('.annotation-container');
        if (annotationsEl) {
            annotationsEl.scrollTop = annotationsEl.scrollHeight - annotationsEl.clientHeight;
        }
    }

    /**
     * Posts a reply in the dialog.
     *
     * @private
     * @return {void}
     */
    postReply() {
        const replyTextEl = this.element.querySelector(constants.SELECTOR_REPLY_TEXTAREA);
        const text = replyTextEl.value;
        if (text.trim() === '') {
            return;
        }

        this.emit('annotationcreate', { text });
        replyTextEl.value = '';
    }

    /**
     * Shows delete confirmation.
     *
     * @private
     * @param {string} annotationID - ID of annotation to delete
     * @return {void}
     */
    showDeleteConfirmation(annotationID) {
        const annotationEl = this.element.querySelector(`[data-annotation-id="${annotationID}"]`);
        const deleteConfirmationEl = annotationEl.querySelector('.delete-confirmation');
        const cancelDeleteButtonEl = annotationEl.querySelector('.cancel-delete-btn');
        const deleteButtonEl = annotationEl.querySelector('.delete-comment-btn');
        annotatorUtil.hideElement(deleteButtonEl);
        annotatorUtil.showElement(deleteConfirmationEl);
        cancelDeleteButtonEl.focus();
    }

    /**
     * Hides delete confirmation.
     *
     * @private
     * @param {string} annotationID - ID of annotation to delete
     * @return {void}
     */
    hideDeleteConfirmation(annotationID) {
        const annotationEl = this.element.querySelector(`[data-annotation-id="${annotationID}"]`);
        const deleteConfirmationEl = annotationEl.querySelector('.delete-confirmation');
        const deleteButtonEl = annotationEl.querySelector('.delete-comment-btn');
        annotatorUtil.showElement(deleteButtonEl);
        annotatorUtil.hideElement(deleteConfirmationEl);
        deleteButtonEl.focus();
    }

    /**
     * Broadcasts message to delete an annotation.
     *
     * @private
     * @param {string} annotationID - ID of annotation to delete
     * @return {void}
     */
    deleteAnnotation(annotationID) {
        this.emit('annotationdelete', { annotationID });
    }

    /**
     * Generates the annotation dialog DOM element
     *
     * @private
     * @param {number} numAnnotations - length of annotations array
     * @return {HTMLElement} Annotation dialog DOM element
     */
    generateDialogEl(numAnnotations) {
        const dialogEl = document.createElement('div');
        dialogEl.innerHTML = `
            <section class="${numAnnotations ? CLASS_HIDDEN : ''}" data-section="create">
                <textarea class="bp-textarea annotation-textarea"
                    placeholder="${__('annotation_add_comment_placeholder')}"></textarea>
                <div class="button-container">
                    <button class="bp-btn cancel-annotation-btn" data-type="cancel-annotation-btn">
                        ${__('annotation_cancel')}
                    </button>
                    <button class="bp-btn bp-btn-primary post-annotation-btn" data-type="post-annotation-btn">
                        ${__('annotation_post')}
                    </button>
                </div>
            </section>
            <section class="${numAnnotations ? '' : CLASS_HIDDEN}" data-section="show">
                <div class="annotation-comments"></div>
                <div class="reply-container">
                    <textarea class="bp-textarea reply-textarea"
                        placeholder="${__('annotation_reply_placeholder')}" data-type="reply-textarea"></textarea>
                    <div class="button-container ${CLASS_HIDDEN}">
                        <button class="bp-btn cancel-annotation-btn" data-type="cancel-reply-btn">
                            ${__('annotation_cancel')}
                        </button>
                        <button class="bp-btn bp-btn-primary post-annotation-btn" data-type="post-reply-btn">
                            ${__('annotation_post')}
                        </button>
                    </div>
                </div>
            </section>`.trim();
        return dialogEl;
    }
}

export default AnnotationDialog;<|MERGE_RESOLUTION|>--- conflicted
+++ resolved
@@ -67,11 +67,7 @@
     show() {
         // Populate mobile annotations dialog with annotations information
         if (this.isMobile) {
-<<<<<<< HEAD
-            this.element = document.body.querySelector(`#${constants.ID_MOBILE_ANNOTATION_DIALOG}`);
-=======
             this.element = this.container.querySelector(`.${constants.CLASS_MOBILE_ANNOTATION_DIALOG}`);
->>>>>>> f10b14c2
             annotatorUtil.showElement(this.element);
             this.element.appendChild(this.dialogEl);
 
