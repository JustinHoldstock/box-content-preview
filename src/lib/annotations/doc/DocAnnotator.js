import rangy from 'rangy';
/* eslint-disable no-unused-vars */
// Workaround for rangy npm issue: https://github.com/timdown/rangy/issues/342
import rangyClassApplier from 'rangy/lib/rangy-classapplier';
import rangyHighlight from 'rangy/lib/rangy-highlighter';
import rangySaveRestore from 'rangy/lib/rangy-selectionsaverestore';
/* eslint-enable no-unused-vars */
import autobind from 'autobind-decorator';
import Annotator from '../Annotator';
import DocHighlightThread from './DocHighlightThread';
import DocPointThread from './DocPointThread';
import DocDrawingThread from './DocDrawingThread';
import CreateHighlightDialog, { CreateEvents } from './CreateHighlightDialog';
import * as annotatorUtil from '../annotatorUtil';
import * as docAnnotatorUtil from './docAnnotatorUtil';
import {
    STATES,
    TYPES,
    DATA_TYPE_ANNOTATION_DIALOG,
    DATA_TYPE_ANNOTATION_INDICATOR,
    PAGE_PADDING_TOP,
    PAGE_PADDING_BOTTOM,
    CLASS_ANNOTATION_LAYER_HIGHLIGHT,
    CLASS_ANNOTATION_LAYER_DRAW
} from '../annotationConstants';

const MOUSEMOVE_THROTTLE_MS = 50;
const HOVER_TIMEOUT_MS = 75;
const MOUSE_MOVE_MIN_DISTANCE = 5;
const CLASS_RANGY_HIGHLIGHT = 'rangy-highlight';

const SELECTOR_PREVIEW_DOC = '.bp-doc';
const CLASS_DEFAULT_CURSOR = 'bp-use-default-cursor';

// Required by rangy highlighter
const ID_ANNOTATED_ELEMENT = 'bp-rangy-annotated-element';

const ANNOTATION_LAYER_CLASSES = [CLASS_ANNOTATION_LAYER_HIGHLIGHT, CLASS_ANNOTATION_LAYER_DRAW];

/**
 * For filtering out and only showing the first thread in a list of threads.
 *
 * @param {Object} thread - The annotation thread to either hide or show
 * @param {number} index - The index of the annotation thread
 * @return {void}
 */
function showFirstDialogFilter(thread, index) {
    if (index === 0) {
        thread.show(this.plainHighlightEnabled, this.commentHighlightEnabled); // TODO(@jholdstock): remove flags on refactor.
    } else {
        thread.hideDialog();
    }
}

/**
 * Check if a thread is in a hover state.
 *
 * @param {Object} thread - The thread to check the state of
 * @return {boolean} True if the thread is in a state of hover
 */
function isThreadInHoverState(thread) {
    return thread.state === STATES.hover;
}

@autobind
class DocAnnotator extends Annotator {
    /** @property {Event} - For tracking the most recent event fired by mouse move event. */
    mouseMoveEvent;

    /** @property {Function} - Event callback for mouse move events with for highlight annotations. */
    highlightMousemoveHandler;

    /** @property {Function} - Handle to RAF used to throttle highlight collision checks. */
    highlightThrottleHandle;

    /** @property {number} - Timer used to throttle highlight event process. */
    throttleTimer = 0;

    /** @property {CreateHighlightDialog} - UI used to create new highlight annotations. */
    createHighlightDialog;

    /** @property {Event} - For delaying creation of highlight quad points and dialog. Tracks the
     * current selection event, made in a previous event. */
    lastHighlightEvent;

    /** @property {Selection} - For tracking diffs in text selection, for mobile highlights creation. */
    lastSelection;

    /** @property {boolean} - True if regular highlights are allowed to be read/written */
    plainHighlightEnabled;

    /** @property {boolean} - True if comment highlights are allowed to be read/written */
    commentHighlightEnabled;

    /** @property {Function} - Reference to filter function that has been bound TODO(@jholdstock): remove on refactor. */
    showFirstDialogFilter;

    /**
     * Creates and mananges plain highlight and comment highlight and point annotations
     * on document files.
     *
     * [constructor]
     *
     * @inheritdoc
     * @return {DocAnnotator} DocAnnotator instance
     */
    constructor(data) {
        super(data);

        this.plainHighlightEnabled = this.isModeAnnotatable(TYPES.highlight);
        this.commentHighlightEnabled = this.isModeAnnotatable(TYPES.highlight_comment);

        // Don't bind to highlight specific handlers if we cannot highlight
        if (!this.plainHighlightEnabled && !this.commentHighlightEnabled) {
            return;
        }

        // Explicit scoping
        this.highlightCreateHandler = this.highlightCreateHandler.bind(this);
        this.drawingSelectionHandler = this.drawingSelectionHandler.bind(this);
        this.showFirstDialogFilter = showFirstDialogFilter.bind(this);

        this.createHighlightDialog = new CreateHighlightDialog(this.container, {
            isMobile: this.isMobile,
            hasTouch: this.hasTouch,
            allowComment: this.commentHighlightEnabled,
            allowHighlight: this.plainHighlightEnabled
        });

        if (this.commentHighlightEnabled) {
            this.highlightCurrentSelection = this.highlightCurrentSelection.bind(this);
            this.createHighlightDialog.addListener(CreateEvents.comment, this.highlightCurrentSelection);

            this.createHighlightThread = this.createHighlightThread.bind(this);
            this.createHighlightDialog.addListener(CreateEvents.commentPost, this.createHighlightThread);
        }

        if (this.plainHighlightEnabled) {
            this.createPlainHighlight = this.createPlainHighlight.bind(this);
            this.createHighlightDialog.addListener(CreateEvents.plain, this.createPlainHighlight);
        }
    }

    /**
     * [destructor]
     *
     * @return {void}
     */
    destroy() {
        super.destroy();
        if (!this.createHighlightDialog) {
            return;
        }

        if (this.commentHighlightEnabled) {
            this.createHighlightDialog.removeListener(CreateEvents.comment, this.highlightCurrentSelection);
            this.createHighlightDialog.removeListener(CreateEvents.commentPost, this.createHighlightThread);
        }

        if (this.plainHighlightEnabled) {
            this.createHighlightDialog.removeListener(CreateEvents.plain, this.createPlainHighlight);
        }

        this.createHighlightDialog.destroy();
        this.createHighlightDialog = null;
    }

    /** @inheritdoc */
    init(initialScale) {
        super.init(initialScale);

        // Allow rangy to highlight this
        this.annotatedElement.id = ID_ANNOTATED_ELEMENT;
    }

    //--------------------------------------------------------------------------
    // Abstract Implementations
    //--------------------------------------------------------------------------

    /**
     * Determines the annotated element in the viewer
     *
     * @param {HTMLElement} containerEl - Container element for the viewer
     * @return {HTMLElement} Annotated element in the viewer
     */
    getAnnotatedEl(containerEl) {
        return containerEl.querySelector(SELECTOR_PREVIEW_DOC);
    }

    /**
     * Returns an annotation location on a document from the DOM event or null
     * if no correct annotation location can be inferred from the event. For
     * point annotations, we return the (x, y) coordinates and page the
     * point is on in PDF units with the lower left corner of the document as
     * the origin. For highlight annotations, we return the PDF quad points
     * as defined by the PDF spec and page the highlight is on.
     *
     * @override
     * @param {Event} event - DOM event
     * @param {string} annotationType - Type of annotation
     * @return {Object|null} Location object
     */
    getLocationFromEvent(event, annotationType) {
        let location = null;
        const zoomScale = annotatorUtil.getScale(this.annotatedElement);

        if (annotationType === TYPES.point) {
            let clientEvent = event;
            if (this.isMobile) {
                if (!event.targetTouches || event.targetTouches.length === 0) {
                    return location;
                }
                clientEvent = event.targetTouches[0];
            }

            // If click isn't on a page, ignore
            const eventTarget = clientEvent.target;
            const { pageEl, page } = annotatorUtil.getPageInfo(eventTarget);
            if (!pageEl) {
                return location;
            }

            // If there is a selection, ignore
            if (docAnnotatorUtil.isSelectionPresent()) {
                return location;
            }

            // If click is inside an annotation dialog, ignore
            const dataType = annotatorUtil.findClosestDataType(eventTarget);
            if (dataType === DATA_TYPE_ANNOTATION_DIALOG || dataType === DATA_TYPE_ANNOTATION_INDICATOR) {
                return location;
            }

            // Store coordinates at 100% scale in PDF space in PDF units
            const pageDimensions = pageEl.getBoundingClientRect();
            const pageWidth = pageDimensions.width;
            const pageHeight = pageDimensions.height - PAGE_PADDING_TOP - PAGE_PADDING_BOTTOM;
            const browserCoordinates = [
                clientEvent.clientX - pageDimensions.left,
                clientEvent.clientY - pageDimensions.top - PAGE_PADDING_TOP
            ];
            let [x, y] = browserCoordinates;

            // Do not create annotation if event doesn't have coordinates
            if (isNaN(x) || isNaN(y)) {
                this.emit('annotationerror', __('annotations_create_error'));
                return location;
            }

            const pdfCoordinates = docAnnotatorUtil.convertDOMSpaceToPDFSpace(
                browserCoordinates,
                pageHeight,
                zoomScale
            );
            [x, y] = pdfCoordinates;

            // We save the dimensions of the annotated element scaled to 100%
            // so we can compare to the annotated element during render time
            // and scale if needed (in case the representation changes size)
            const dimensions = {
                x: pageWidth / zoomScale,
                y: pageHeight / zoomScale
            };

            location = { x, y, page, dimensions };
        } else if (annotatorUtil.isHighlightAnnotation(annotationType)) {
            if (!this.highlighter || !this.highlighter.highlights.length) {
                return location;
            }

            // Get correct page
            let { pageEl, page } = annotatorUtil.getPageInfo(window.getSelection().anchorNode);
            if (!pageEl) {
                // The ( .. ) around assignment is required syntax
                ({ pageEl, page } = annotatorUtil.getPageInfo(
                    this.annotatedElement.querySelector(`.${CLASS_RANGY_HIGHLIGHT}`)
                ));
            }

            // Use highlight module to calculate quad points
            const { highlightEls } = docAnnotatorUtil.getHighlightAndHighlightEls(this.highlighter, pageEl);

            // Do not create highlight annotation if no highlights are detected
            if (highlightEls.length === 0) {
                return location;
            }

            const quadPoints = [];
            highlightEls.forEach((element) => {
                quadPoints.push(docAnnotatorUtil.getQuadPoints(element, pageEl, zoomScale));
            });

            // We save the dimensions of the annotated element scaled to 100%
            // so we can compare to the annotated element during render time
            // and scale if needed (in case the representation changes size)
            const pageDimensions = pageEl.getBoundingClientRect();
            const pageWidth = pageDimensions.width;
            const pageHeight = pageDimensions.height - PAGE_PADDING_TOP - PAGE_PADDING_BOTTOM;
            const dimensions = {
                x: pageWidth / zoomScale,
                y: pageHeight / zoomScale
            };

            location = { page, quadPoints, dimensions };
        }

        return location;
    }

    /**
     * Creates the proper type of thread, adds it to in-memory map, and returns it.
     *
     * @override
     * @param {Annotation[]} annotations - Annotations in thread
     * @param {Object} location - Location object
     * @param {string} [type] - Optional annotation type
     * @return {AnnotationThread} Created annotation thread
     */
    createAnnotationThread(annotations, location, type) {
        let thread;
        const threadParams = {
            annotatedElement: this.annotatedElement,
            annotations,
            annotationService: this.annotationService,
            container: this.container,
            fileVersionId: this.fileVersionId,
            isMobile: this.isMobile,
            locale: this.locale,
            location,
            type,
            permissions: this.permissions
        };

        // Set existing thread ID if created with annotations
        if (annotations.length > 0) {
            threadParams.threadID = annotations[0].threadID;
            threadParams.threadNumber = annotations[0].threadNumber;
        }

        if (!annotatorUtil.validateThreadParams(threadParams)) {
            this.handleValidationError();
            return thread;
        }

        if (annotatorUtil.isHighlightAnnotation(type)) {
            thread = new DocHighlightThread(threadParams);
        } else if (type === TYPES.draw) {
            thread = new DocDrawingThread(threadParams);
        } else if (type === TYPES.point) {
            thread = new DocPointThread(threadParams);
        }

        if (!thread && this.notification) {
            this.emit('annotationerror', __('annotations_create_error'));
        } else if (thread && (type !== TYPES.draw || location.page)) {
            this.addThreadToMap(thread);
        }

        return thread;
    }

    /**
     * Creates a plain highlight annotation.
     *
     * @private
     * @return {void}
     */
    createPlainHighlight() {
        this.highlightCurrentSelection();
        this.createHighlightThread();
    }

    /**
     * Creates an highlight annotation thread, adds it to in-memory map, and returns it.
     *
     * @override
     * @param {string} [commentText] - If provided, this will save a highlight comment annotation, with commentText
     * being the text as the first comment in the thread.
     * @return {DocHighlightThread} Created doc highlight annotation thread
     */
    createHighlightThread(commentText) {
        // Empty string will be passed in if no text submitted in comment
        if (commentText === '' || !this.lastHighlightEvent) {
            return null;
        }

        if (this.createHighlightDialog) {
            this.createHighlightDialog.hide();
        }

        this.isCreatingHighlight = false;

        const highlightType = commentText ? TYPES.highlight_comment : TYPES.highlight;
        const location = this.getLocationFromEvent(this.lastHighlightEvent, highlightType);
        this.highlighter.removeAllHighlights();
        if (!location) {
            return null;
        }

        const annotations = [];
        const thread = this.createAnnotationThread(annotations, location, highlightType);
        this.lastHighlightEvent = null;
        this.lastSelection = null;

        if (!thread) {
            return null;
        }

        if (!commentText) {
            thread.dialog.drawAnnotation();
        } else {
            thread.dialog.hasComments = true;
        }

        thread.state = STATES.hover;
        thread.show(this.plainHighlightEnabled, this.commentHighlightEnabled);
        thread.dialog.postAnnotation(commentText);

        this.bindCustomListenersOnThread(thread);

        return thread;
    }

    /**
     * Override to factor in highlight types being filtered out, if disabled. Also scales annotation canvases.
     *
     * @override
     * @param {number} pageNum - Page number
     * @return {void}
     */
    renderAnnotationsOnPage(pageNum) {
        // Scale existing canvases on re-render
        this.scaleAnnotationCanvases(pageNum);

        if (!this.threads) {
            return;
        }

        // TODO (@jholdstock|@spramod) remove this if statement, and make super call, upon refactor.
        const pageThreads = this.getThreadsOnPage(pageNum);
        Object.values(pageThreads).forEach((thread) => {
            if (!this.isModeAnnotatable(thread.type)) {
                return;
            }

            thread.show(this.plainHighlightEnabled, this.commentHighlightEnabled);
        });

        // Destroy current pending highlight annotation
        const highlightThreads = this.getHighlightThreadsOnPage(pageNum);
        highlightThreads.forEach((thread) => {
            if (annotatorUtil.isPending(thread.state)) {
                thread.destroy();
            }
        });
    }

    /**
     * Scales all annotation canvases for a specified page.
     *
     * @override
     * @param {number} pageNum - Page number
     * @return {void}
     */
    scaleAnnotationCanvases(pageNum) {
        const pageEl = this.annotatedElement.querySelector(`[data-page-number="${pageNum}"]`);

        ANNOTATION_LAYER_CLASSES.forEach((annotationLayerClass) => {
            const annotationLayerEl = pageEl.querySelector(`.${annotationLayerClass}`);
            if (annotationLayerEl) {
                docAnnotatorUtil.scaleCanvas(pageEl, annotationLayerEl);
            }
        });
    }

    //--------------------------------------------------------------------------
    // Protected
    //--------------------------------------------------------------------------

    /**
     * Annotations setup.
     *
     * @protected
     * @override
     * @return {void}
     */
    setupAnnotations() {
        super.setupAnnotations();

        if (!this.plainHighlightEnabled && !this.commentHighlightEnabled) {
            return;
        }

        // Init rangy and rangy highlight
        this.highlighter = rangy.createHighlighter();
        this.highlighter.addClassApplier(
            rangy.createClassApplier(CLASS_RANGY_HIGHLIGHT, {
                ignoreWhiteSpace: true,
                tagNames: ['span', 'a']
            })
        );
    }

    /**
     * Binds DOM event listeners.
     *
     * @protected
     * @override
     * @return {void}
     */
    bindDOMListeners() {
        super.bindDOMListeners();

        this.annotatedElement.addEventListener('mouseup', this.highlightMouseupHandler);

        // Prevent all forms of highlight annotations if annotating (or plain AND comment highlights) is disabled
        if (!this.permissions.canAnnotate || (!this.plainHighlightEnabled && !this.commentHighlightEnabled)) {
            return;
        }

        if (this.hasTouch && this.isMobile) {
            document.addEventListener('selectionchange', this.onSelectionChange);
            this.annotatedElement.addEventListener('touchstart', this.drawingSelectionHandler);
        } else {
            this.annotatedElement.addEventListener('click', this.drawingSelectionHandler);
            this.annotatedElement.addEventListener('dblclick', this.highlightMouseupHandler);
            this.annotatedElement.addEventListener('mousedown', this.highlightMousedownHandler);
            this.annotatedElement.addEventListener('contextmenu', this.highlightMousedownHandler);
            this.annotatedElement.addEventListener('mousemove', this.getHighlightMouseMoveHandler());
        }
    }

    /**
     * Unbinds DOM event listeners.
     *
     * @protected
     * @override
     * @return {void}
     */
    unbindDOMListeners() {
        super.unbindDOMListeners();

        this.annotatedElement.removeEventListener('mouseup', this.highlightMouseupHandler);

        if (this.highlightThrottleHandle) {
            cancelAnimationFrame(this.highlightThrottleHandle);
            this.highlightThrottleHandle = null;
        }

<<<<<<< HEAD
        if (!this.permissions.canAnnotate) {
            return;
        }
=======
        Object.values(this.modeControllers).forEach((controller) => controller.removeSelection());
>>>>>>> 318501f6

        if (this.hasTouch && this.isMobile) {
            document.removeEventListener('selectionchange', this.onSelectionChange);
            this.annotatedElement.removeEventListener('touchstart', this.drawingSelectionHandler);
        } else {
            this.annotatedElement.removeEventListener('click', this.drawingSelectionHandler);
            this.annotatedElement.removeEventListener('dblclick', this.highlightMouseupHandler);
            this.annotatedElement.removeEventListener('mousedown', this.highlightMousedownHandler);
            this.annotatedElement.removeEventListener('contextmenu', this.highlightMousedownHandler);
            this.annotatedElement.removeEventListener('mousemove', this.highlightMousemoveHandler);
            this.highlightMousemoveHandler = null;
        }
    }

    /**
     * Binds custom event listeners for a thread.
     *
     * @protected
     * @override
     * @param {AnnotationThread} thread - Thread to bind events to
     * @return {void}
     */
    bindCustomListenersOnThread(thread) {
        if (!thread) {
            return;
        }

        super.bindCustomListenersOnThread(thread);

        // We need to redraw highlights on the page if a thread was deleted
        // since deleting 'cuts' out the highlight, which may have been
        // overlapping with another
        if (!annotatorUtil.isHighlightAnnotation(thread.type)) {
            return;
        }

        thread.addListener('threaddeleted', () => {
            this.showHighlightsOnPage(thread.location.page);
        });
    }

    //--------------------------------------------------------------------------
    // Private
    //--------------------------------------------------------------------------

    /**
     * Handles changes in text selection. Used for mobile highlight creation.
     *
     * @param {Event} event - The DOM event coming from interacting with the element.
     * @return {void}
     */
    onSelectionChange(event) {
        // Do nothing if in a text area
        if (document.activeElement.nodeName.toLowerCase() === 'textarea') {
            return;
        }

        const selection = window.getSelection();

        // If we're creating a new selection, make sure to clear out to avoid
        // incorrect text being selected
        if (!this.lastSelection || (this.lastSelection && selection.anchorNode !== this.lastSelection.anchorNode)) {
            this.highlighter.removeAllHighlights();
        }

        // Bail if mid highlight and tapping on the screen
        if (!docAnnotatorUtil.isValidSelection(selection)) {
            this.lastSelection = null;
            this.lastHighlightEvent = null;
            this.createHighlightDialog.hide();
            this.highlighter.removeAllHighlights();
            return;
        }

        if (!this.createHighlightDialog.isVisble) {
            this.createHighlightDialog.show(this.container);
        }

        // Set all annotations that are in the 'hover' state to 'inactive'
        Object.values(this.threads).forEach((pageThreads) => {
            const highlightThreads = this.getHighlightThreadsOnPage(pageThreads);
            highlightThreads.filter(isThreadInHoverState).forEach((thread) => {
                thread.reset();
            });
        });

        this.lastSelection = selection;
        this.lastHighlightEvent = event;
    }

    /**
     * Highlight the current range of text that has been selected.
     *
     * @private
     * @return {void}
     */
    highlightCurrentSelection() {
        if (!this.highlighter) {
            return;
        }

        this.highlighter.highlightSelection('rangy-highlight', {
            containerElementId: this.annotatedElement.id
        });
    }

    /**
     * Mousedown handler on annotated element. Initializes didDrag to false -
     * this way, on the mouseup handler, we can check if didDrag was set to
     * true by the mousemove handler, and if not, delegate to click handlers
     * for highlight threads. Also delegates to mousedown handler for each
     * thread.
     *
     * @private
     * @param {Event} event - DOM event
     * @return {void}
     */
    highlightMousedownHandler(event) {
        this.didMouseMove = false;
        this.isCreatingHighlight = true;
        this.mouseX = event.clientX;
        this.mouseY = event.clientY;

        Object.values(this.threads).forEach((pageThreads) => {
            const highlightThreads = this.getHighlightThreadsOnPage(pageThreads);
            highlightThreads.forEach((thread) => {
                thread.onMousedown();
            });
        });
    }

    /**
     * Throttled mousemove handler over annotated element. Delegates to
     * mousemove handler of highlight threads on the page.
     *
     * @private
     * @return {Function} mousemove handler
     */
    getHighlightMouseMoveHandler() {
        if (this.highlightMousemoveHandler) {
            return this.highlightMousemoveHandler;
        }

        this.highlightMousemoveHandler = this.onHighlightMouseMove.bind(this);

        /**
         * Highlight event loop
         *
         * @return {void}
         */
        const highlightLoop = () => {
            this.highlightThrottleHandle = requestAnimationFrame(highlightLoop);
            this.onHighlightCheck();
        };

        // Kickstart event process loop.
        highlightLoop();

        return this.highlightMousemoveHandler;
    }

    /**
     * Throttled processing of the most recent mouse move event.
     *
     * @return {void}
     */
    onHighlightCheck() {
        const dt = performance.now() - this.throttleTimer;
        // Bail if no mouse events have occurred OR the throttle delay has not been met.
        if (!this.mouseMoveEvent || dt < MOUSEMOVE_THROTTLE_MS) {
            return;
        }

        // Determine if user is in the middle of creating a highlight
        // annotation and ignore hover events of any highlights below
        if (this.isCreatingHighlight) {
            return;
        }

        // Determine if mouse is over any highlight dialog
        // and ignore hover events of any highlights below
        const event = this.mouseMoveEvent;
        if (docAnnotatorUtil.isDialogDataType(event.target)) {
            return;
        }

        this.mouseMoveEvent = null;
        this.throttleTimer = performance.now();
        // Only filter through highlight threads on the current page
        const { page } = annotatorUtil.getPageInfo(event.target);
        const delayThreads = [];
        let hoverActive = false;

        const pageThreads = this.getThreadsOnPage(page);
        Object.values(pageThreads).forEach((thread) => {
            // Determine if any highlight threads on page are pending or active
            // and ignore hover events of any highlights below
            if (!annotatorUtil.isHighlightAnnotation(thread.type) || thread.state === STATES.pending) {
                return;
            }

            // Determine if the mouse is hovering over any highlight threads
            const shouldDelay = thread.onMousemove(event);
            if (shouldDelay) {
                delayThreads.push(thread);

                if (!hoverActive) {
                    hoverActive = isThreadInHoverState(thread);
                }
            }
        });

        // If we are hovering over a highlight, we should use a hand cursor
        if (hoverActive) {
            this.useDefaultCursor();
            clearTimeout(this.cursorTimeout);
        } else {
            // Setting timeout on cursor change so cursor doesn't
            // flicker when hovering on line spacing
            this.cursorTimeout = setTimeout(() => {
                this.removeDefaultCursor();
            }, HOVER_TIMEOUT_MS);
        }

        // Delayed threads (threads that should be in active or hover
        // state) should be drawn last. If multiple highlights are
        // hovered over at the same time, only the top-most highlight
        // dialog will be displayed and the others will be hidden
        // without delay
        delayThreads.forEach(this.showFirstDialogFilter);
    }

    /**
     * Mouse move handler. Paired with throttle mouse move handler to check for annotation highlights.
     *
     * @param {Event} event - DDOM event fired by mouse move event
     * @return {void}
     */
    onHighlightMouseMove(event) {
        if (
            !this.didMouseMove &&
            (Math.abs(event.clientX - this.mouseX) > MOUSE_MOVE_MIN_DISTANCE ||
                Math.abs(event.clientY - this.mouseY) > MOUSE_MOVE_MIN_DISTANCE)
        ) {
            this.didMouseMove = true;
        }

        // Determine if the user is creating a new overlapping highlight
        // and ignore hover events of any highlights below
        if (this.isCreatingHighlight) {
            return;
        }

        this.mouseMoveEvent = event;
    }

    /**
     * Drawing selection handler. Delegates to the drawing controller
     *
     * @private
     * @param {Event} event - DOM event
     * @return {void}
     */
    drawingSelectionHandler(event) {
        if (this.modeControllers[TYPES.draw]) {
            this.modeControllers[TYPES.draw].handleSelection(event);
        }
    }

    /**
     * Mouseup handler. Switches between creating a highlight and delegating
     * to highlight click handlers depending on whether mouse moved since
     * mousedown.
     *
     * @private
     * @param {Event} event - DOM event
     * @return {void}
     */
    highlightMouseupHandler(event) {
        if (this.highlighter) {
            this.highlighter.removeAllHighlights();
        }

        if (this.createHighlightDialog) {
            this.createHighlightDialog.hide();
        }

        this.isCreatingHighlight = false;

        // Creating highlights is disabled on mobile for now since the
        // event we would listen to, selectionchange, fires continuously and
        // is unreliable. If the mouse moved or we double clicked text,
        // we trigger the create handler instead of the click handler
        if (this.createHighlightDialog && (this.didMouseMove || event.type === 'dblclick')) {
            this.highlightCreateHandler(event);
        } else {
            this.highlightClickHandler(event);
        }
    }

    /**
     * Handler for creating a pending highlight thread from the current
     * selection. Default creates highlight threads as ANNOTATION_TYPE_HIGHLIGHT.
     * If the user adds a comment, the type changes to
     * ANNOTATION_TYPE_HIGHLIGHT_COMMENT.
     *
     * @private
     * @param {Event} event - DOM event
     * @return {void}
     */
    highlightCreateHandler(event) {
        event.stopPropagation();

        const selection = window.getSelection();
        if (!docAnnotatorUtil.isValidSelection(selection)) {
            return;
        }

        // Select page of first node selected
        const { pageEl } = annotatorUtil.getPageInfo(selection.anchorNode);

        if (!pageEl) {
            return;
        }

        const lastRange = selection.getRangeAt(selection.rangeCount - 1);
        const rects = lastRange.getClientRects();

        if (rects.length === 0) {
            return;
        }

        const { right, bottom } = rects[rects.length - 1];

        const pageDimensions = pageEl.getBoundingClientRect();
        const pageLeft = pageDimensions.left;
        const pageTop = pageDimensions.top + PAGE_PADDING_TOP;
        const dialogParentEl = this.isMobile ? this.container : pageEl;

        this.createHighlightDialog.show(dialogParentEl);

        if (!this.isMobile) {
            this.createHighlightDialog.setPosition(right - pageLeft, bottom - pageTop);
        }
        this.isCreatingHighlight = true;

        this.lastHighlightEvent = event;
    }

    /**
     * Highlight click handler. Delegates click event to click handlers for
     * threads on the page.
     *
     * @private
     * @param {Event} event - DOM event
     * @return {void}
     */
    highlightClickHandler(event) {
        let consumed = false;
        let activeThread = null;

        const page = annotatorUtil.getPageInfo(event.target).page;
        const pageThreads = this.getThreadsOnPage(page);

        Object.values(pageThreads).forEach((thread) => {
            if (annotatorUtil.isPending(thread.state)) {
                // Destroy any pending highlights on click outside the highlight
                if (thread.type === TYPES.point) {
                    thread.destroy();
                } else {
                    thread.cancelFirstComment();
                }
            } else if (annotatorUtil.isHighlightAnnotation(thread.type)) {
                // We use this to prevent a mousedown from activating two different
                // highlights at the same time - this tracks whether a delegated
                // mousedown activated some highlight, and then informs the other
                // keydown handlers to not activate
                const threadActive = thread.onClick(event, consumed);
                if (threadActive) {
                    activeThread = thread;
                }

                consumed = consumed || threadActive;
            }
        });

        // Show active thread last
        if (activeThread) {
            activeThread.show(this.plainHighlightEnabled, this.commentHighlightEnabled);
        }
    }

    /**
     * Show normal cursor instead of text cursor.
     *
     * @private
     * @return {void}
     */
    useDefaultCursor() {
        this.annotatedElement.classList.add(CLASS_DEFAULT_CURSOR);
    }

    /**
     * Use text cursor.
     *
     * @private
     * @return {void}
     */
    removeDefaultCursor() {
        this.annotatedElement.classList.remove(CLASS_DEFAULT_CURSOR);
    }

    /**
     * Returns the highlight threads on the specified page.
     *
     * @private
     * @param {number} page - Page to get highlight threads for
     * @return {DocHighlightThread[]} Highlight annotation threads
     */
    getHighlightThreadsOnPage(page) {
        const threads = [];
        const pageThreads = this.getThreadsOnPage(page);

        Object.values(pageThreads).forEach((thread) => {
            if (annotatorUtil.isHighlightAnnotation(thread.type)) {
                threads.push(thread);
            }
        });

        return threads;
    }

    /**
     * Shows highlight annotations for the specified page by re-drawing all
     * highlight annotations currently in memory for the specified page.
     *
     * @private
     * @param {number} page - Page to draw annotations for
     * @return {void}
     */
    showHighlightsOnPage(page) {
        // Clear context if needed
        const pageEl = this.annotatedElement.querySelector(`[data-page-number="${page}"]`);
        const annotationLayerEl = pageEl.querySelector(`.${CLASS_ANNOTATION_LAYER_HIGHLIGHT}`);
        if (annotationLayerEl) {
            const context = annotationLayerEl.getContext('2d');
            context.clearRect(0, 0, annotationLayerEl.width, annotationLayerEl.height);
        }

        this.getHighlightThreadsOnPage(page).forEach((thread) => {
            thread.show(this.plainHighlightEnabled, this.commentHighlightEnabled);
        });
    }

    /**
     * Helper to remove a Rangy highlight by deleting the highlight in the
     * internal highlighter list that has a matching ID. We can't directly use
     * the highlighter's removeHighlights since the highlight could possibly
     * not be a true Rangy highlight object.
     *
     * @private
     * @param {Object} highlight - Highlight to delete.
     * @return {void}
     */
    removeRangyHighlight(highlight) {
        const highlights = this.highlighter.highlights;
        if (!Array.isArray(highlights)) {
            return;
        }

        const matchingHighlights = highlights.filter((internalHighlight) => {
            return internalHighlight.id === highlight.id;
        });

        this.highlighter.removeHighlights(matchingHighlights);
    }
}

export default DocAnnotator;<|MERGE_RESOLUTION|>--- conflicted
+++ resolved
@@ -547,13 +547,11 @@
             this.highlightThrottleHandle = null;
         }
 
-<<<<<<< HEAD
         if (!this.permissions.canAnnotate) {
             return;
         }
-=======
+
         Object.values(this.modeControllers).forEach((controller) => controller.removeSelection());
->>>>>>> 318501f6
 
         if (this.hasTouch && this.isMobile) {
             document.removeEventListener('selectionchange', this.onSelectionChange);
