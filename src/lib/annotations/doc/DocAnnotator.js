--- conflicted
+++ resolved
@@ -741,14 +741,10 @@
 
         const pageDimensions = pageEl.getBoundingClientRect();
         const pageLeft = pageDimensions.left;
-<<<<<<< HEAD
-        const pageTop = pageDimensions.top + constants.PAGE_PADDING_TOP;
+        const pageTop = pageDimensions.top + PAGE_PADDING_TOP;
         const dialogParentEl = this.isMobile ? this.container : pageEl;
 
         this.createHighlightDialog.show(dialogParentEl);
-=======
-        const pageTop = pageDimensions.top + PAGE_PADDING_TOP;
->>>>>>> c309da15
 
         if (!this.isMobile) {
             this.createHighlightDialog.setPosition(right - pageLeft, bottom - pageTop);
