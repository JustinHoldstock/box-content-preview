import autobind from 'autobind-decorator';
import AnnotationDialog from '../AnnotationDialog';
import * as annotatorUtil from '../annotatorUtil';
import * as docAnnotatorUtil from './docAnnotatorUtil';
import { CLASS_HIDDEN, CLASS_ACTIVE } from '../../constants';
import { replacePlaceholders, decodeKeydown } from '../../util';
import { ICON_HIGHLIGHT, ICON_HIGHLIGHT_COMMENT } from '../../icons/icons';
import * as constants from '../annotationConstants';

const CLASS_HIGHLIGHT_DIALOG = 'bp-highlight-dialog';
const CLASS_ANNOTATION_HIGHLIGHT_DIALOG = 'bp-annotation-highlight-dialog';
const CLASS_TEXT_HIGHLIGHTED = 'bp-is-text-highlighted';
const CLASS_HIGHLIGHT_LABEL = 'bp-annotation-highlight-label';
const DATA_TYPE_HIGHLIGHT = 'highlight-btn';
const DATA_TYPE_ADD_HIGHLIGHT_COMMENT = 'add-highlight-comment-btn';

const HIGHLIGHT_DIALOG_HEIGHT = 38;
const PAGE_PADDING_BOTTOM = 15;
const PAGE_PADDING_TOP = 15;

@autobind
class DocHighlightDialog extends AnnotationDialog {
    //--------------------------------------------------------------------------
    // Public
    //--------------------------------------------------------------------------

    /** D
     * Saves an annotation with the associated text or blank if only
     * highlighting. Only adds an annotation to the dialog if it contains text.
     * The annotation is still added to the thread on the server side.
     *
     * @override
     * @param {Annotation} annotation - Annotation to add
     * @return {void}
     */
    addAnnotation(annotation) {
        // If annotation is blank then display who highlighted the text
        // Will be displayed as '{name} highlighted'
        if (annotation.text === '' && annotation.user.id !== '0') {
            const highlightLabelEl = this.highlightDialogEl.querySelector(`.${CLASS_HIGHLIGHT_LABEL}`);
            highlightLabelEl.textContent = replacePlaceholders(__('annotation_who_highlighted'), [
                annotation.user.name
            ]);
            annotatorUtil.showElement(highlightLabelEl);

            // Only reposition if mouse is still hovering over the dialog and not mobile
            if (!this.isMobile) {
                this.position();
            }
        } else {
            // Convert from plain highlight to comment
            const headerEl = this.isMobile ? this.element.querySelector('.bp-annotation-mobile-header') : null;
            if (headerEl) {
                headerEl.classList.remove(CLASS_HIDDEN);
                this.element.classList.remove('bp-plain-highlight');
            }
        }

        super.addAnnotation(annotation);
    }

    /** @inheritdoc */
    hide() {
        if (this.isMobile && this.hasComments && this.element && this.highlightDialogEl) {
            annotatorUtil.hideElement(this.commentsDialogEl);

            this.element.classList.add(constants.CLASS_ANNOTATION_DIALOG_HIGHLIGHT);
            annotatorUtil.showElement(this.highlightDialogEl);
            this.hasComments = false;
        }
        super.hide();
    }

    /**
     * Emit the message to create a highlight and render it.
     *
     * @public
     * @return {void}
     */
    drawAnnotation() {
        this.emit('annotationdraw');
        this.toggleHighlight();
    }

    //--------------------------------------------------------------------------
    // Abstract Implementations
    //--------------------------------------------------------------------------

    /**
     * Positions the dialog.
     *
     * @override
     * @return {void}
     */
    position() {
        // Position it below lower right corner or center of the highlight - we need
        // to reposition every time since the DOM could have changed from
        // zooming
        const pageEl = this.annotatedElement.querySelector(`[data-page-number="${this.location.page}"]`);
        const pageDimensions = pageEl.getBoundingClientRect();
        const pageHeight = pageDimensions.height - PAGE_PADDING_TOP - PAGE_PADDING_BOTTOM;

        const [browserX, browserY] = this.getScaledPDFCoordinates(pageDimensions, pageHeight);
        pageEl.appendChild(this.element);

        const highlightDialogWidth = this.getDialogWidth();

        let dialogX = browserX - highlightDialogWidth / 2; // Center dialog
        // Shorten extra transparent border top if showing comments dialog
        let dialogY = this.hasComments ? browserY - 10 : browserY;
        dialogY -= 10;
        if (this.hasComments) {
            this.element.style.borderTopWidth = '30px';
        }

        // Only reposition if one side is past page boundary - if both are,
        // just center the dialog and cause scrolling since there is nothing
        // else we can do
        dialogX = annotatorUtil.repositionCaret(
            this.element,
            dialogX,
            highlightDialogWidth,
            browserX,
            pageDimensions.width
        );

        if (dialogY < 0) {
            dialogY = 0;
        } else if (dialogY + HIGHLIGHT_DIALOG_HEIGHT > pageHeight) {
            dialogY = pageHeight - HIGHLIGHT_DIALOG_HEIGHT;
        }

        this.element.style.left = `${dialogX}px`;
        this.element.style.top = `${dialogY + PAGE_PADDING_TOP}px`;
        docAnnotatorUtil.fitDialogHeightInPage(this.annotatedElement, this.element, pageDimensions.height, dialogY);
        annotatorUtil.showElement(this.element);
    }

    /**
     * Toggles between the highlight annotations buttons dialog and the
     * highlight comments dialog. Dialogs are toggled based on whether the
     * highlight annotation has text comments or not.
     *
     * @return {void}
     */
    toggleHighlightDialogs() {
        if (!this.commentsDialogEl || !this.highlightDialogEl) {
            return;
        }

        const commentsDialogIsHidden = this.commentsDialogEl.classList.contains(CLASS_HIDDEN);

        // Displays comments dialog and hides highlight annotations button
        if (commentsDialogIsHidden) {
            this.element.classList.remove(CLASS_HIGHLIGHT_DIALOG);
            annotatorUtil.hideElement(this.highlightDialogEl);

            this.element.classList.add(constants.CLASS_ANNOTATION_DIALOG);
            annotatorUtil.showElement(this.commentsDialogEl);
            this.hasComments = true;

            // Activate comments textarea
            const textAreaEl = this.dialogEl.querySelector(constants.SELECTOR_ANNOTATION_TEXTAREA);
            textAreaEl.classList.add(CLASS_ACTIVE);
        } else {
            // Displays the highlight and comment buttons dialog and
            // hides the comments dialog
            this.element.classList.remove(constants.CLASS_ANNOTATION_DIALOG);
            annotatorUtil.hideElement(this.commentsDialogEl);

            this.element.classList.add(CLASS_HIGHLIGHT_DIALOG);
            annotatorUtil.showElement(this.highlightDialogEl);
            this.hasComments = false;
        }

        // Reposition dialog
        if (!this.isMobile) {
            this.position();
        }
    }

    /**
     * Toggles between the "Add a comment here" and "Reply" text areas in the
     * comments dialog. This accounts for when a blank highlight is created and
     * then the user tries to add a comment after the fact.
     *
     * @param  {boolean} hasAnnotations Whether or not the dialog has comments
     * @return {void}
     */
    toggleHighlightCommentsReply(hasAnnotations) {
        const replyTextEl = this.commentsDialogEl.querySelector(constants.SECTION_CREATE);
        const commentTextEl = this.commentsDialogEl.querySelector(constants.SECTION_SHOW);

        // Ensures that "Add a comment here" text area is shown
        if (hasAnnotations) {
            annotatorUtil.hideElement(replyTextEl);
            annotatorUtil.showElement(commentTextEl);
            this.deactivateReply();
        } else {
            // Ensures that "Reply" text area is shown
            annotatorUtil.hideElement(commentTextEl);
            annotatorUtil.showElement(replyTextEl);
            this.activateReply();
        }

        // Reposition dialog
        if (!this.isMobile) {
            this.position();
        }
    }

    //--------------------------------------------------------------------------
    // Protected
    //--------------------------------------------------------------------------

    /**
     * Sets up the dialog element.
     *
     * @override
     * @return {void}
     * @protected
     */
    setup(annotations) {
        // Only create an dialog element, if one doesn't already exist
        if (!this.element) {
            this.element = document.createElement('div');
        }

        // Determine if highlight buttons or comments dialog will display
        if (annotations.length > 0) {
            this.hasComments = annotations[0].text !== '' || annotations.length > 1;
        }

        // Generate HTML of highlight dialog
        this.highlightDialogEl = this.generateHighlightDialogEl();
        this.highlightDialogEl.classList.add(CLASS_ANNOTATION_HIGHLIGHT_DIALOG);

        // Generate HTML of comments dialog
        this.commentsDialogEl = this.generateDialogEl(annotations.length);
        this.commentsDialogEl.classList.add(constants.CLASS_ANNOTATION_CONTAINER);

        this.dialogEl = document.createElement('div');
        this.dialogEl.appendChild(this.highlightDialogEl);
        this.dialogEl.appendChild(this.commentsDialogEl);
        if (this.hasComments) {
            this.highlightDialogEl.classList.add(CLASS_HIDDEN);
        } else {
            this.commentsDialogEl.classList.add(CLASS_HIDDEN);
        }

        if (!this.isMobile) {
            this.element.setAttribute('data-type', constants.DATA_TYPE_ANNOTATION_DIALOG);
            this.element.classList.add(constants.CLASS_ANNOTATION_DIALOG);
            this.element.innerHTML = `<div class="${constants.CLASS_ANNOTATION_CARET}"></div>`;
            this.element.appendChild(this.dialogEl);

            // Adding thread number to dialog
            if (annotations.length > 0) {
                this.element.dataset.threadNumber = annotations[0].thread;
            }
        }

        // Indicate that text is highlighted in the highlight buttons dialog
        if (annotations.length > 0) {
            this.dialogEl.classList.add(CLASS_TEXT_HIGHLIGHTED);
        }

        // Checks if highlight is a plain highlight annotation and if
        // user name has been populated. If userID is 0, user name will
        // be 'Some User'
        if (annotatorUtil.isPlainHighlight(annotations) && annotations[0].user.id !== '0') {
            const highlightLabelEl = this.highlightDialogEl.querySelector(`.${CLASS_HIGHLIGHT_LABEL}`);
            highlightLabelEl.textContent = replacePlaceholders(__('annotation_who_highlighted'), [
                annotations[0].user.name
            ]);
            annotatorUtil.showElement(highlightLabelEl);

            // Hide delete button on plain highlights if user doesn't have
            // permissions
            if (annotations[0].permissions && !annotations[0].permissions.can_delete) {
                const addHighlightBtn = this.highlightDialogEl.querySelector(constants.SELECTOR_ADD_HIGHLIGHT_BTN);
                annotatorUtil.hideElement(addHighlightBtn);
            }
        }

        // Add annotation elements
        annotations.forEach((annotation) => {
            this.addAnnotationElement(annotation);
        });

        if (!this.isMobile) {
            this.bindDOMListeners();
        }
    }

    /**
     * Binds DOM event listeners.
     *
     * @override
     * @return {void}
     * @protected
     */
    bindDOMListeners() {
        this.element.addEventListener('mousedown', this.mousedownHandler);
        this.element.addEventListener('keydown', this.keydownHandler);

        if (!this.isMobile) {
            this.element.addEventListener('mouseenter', this.mouseenterHandler);
            this.element.addEventListener('mouseleave', this.mouseleaveHandler);
        }
    }

    /**
     * Unbinds DOM event listeners.
     *
     * @override
     * @return {void}
     * @protected
     */
    unbindDOMListeners() {
        this.element.removeEventListener('mousedown', this.mousedownHandler);
        this.element.removeEventListener('keydown', this.keydownHandler);

        if (!this.isMobile) {
            this.element.removeEventListener('mouseenter', this.mouseenterHandler);
            this.element.removeEventListener('mouseleave', this.mouseleaveHandler);
        }
    }

    /**
     * Keydown handler on dialog. Needed since we are binding to 'mousedown'
     * instead of 'click'.
     *
     * @override
     * @return {void}
     * @protected
     */
    keydownHandler(event) {
        event.stopPropagation();
        if (decodeKeydown(event) === 'Enter') {
            this.mousedownHandler(event);
        }
        super.keydownHandler(event);
    }

    /**
     * Mousedown handler on dialog.
     *
     * @param {Event} event - DOM event
     * @return {void}
     * @protected
     */
    mousedownHandler(event) {
        event.stopPropagation();
        const dataType = annotatorUtil.findClosestDataType(event.target);

        switch (dataType) {
            // Clicking 'Highlight' button to create or remove a highlight
            case DATA_TYPE_HIGHLIGHT:
                this.drawAnnotation();
                break;
            // Clicking 'Highlight' button to create a highlight
            case DATA_TYPE_ADD_HIGHLIGHT_COMMENT:
                this.emit('annotationdraw');
                this.toggleHighlightCommentsReply(false);
                this.toggleHighlightDialogs();

                // Prevent mousedown from focusing on button clicked
                event.preventDefault();
                this.focusAnnotationsTextArea();
                break;

            default:
                super.clickHandler(event);
                break;
        }
    }

    /**
     * Toggles the highlight icon color to a darker yellow based on if the user
     * is hovering over the highlight to activate it
     *
     * @param {string} fillStyle - RGBA fill style
     * @return {void}
     */
    toggleHighlightIcon(fillStyle) {
        const addHighlightBtn = this.dialogEl.querySelector(constants.SELECTOR_ADD_HIGHLIGHT_BTN);
        if (fillStyle === constants.HIGHLIGHT_FILL.active) {
            addHighlightBtn.classList.add(CLASS_ACTIVE);
        } else {
            addHighlightBtn.classList.remove(CLASS_ACTIVE);
        }
    }

    //--------------------------------------------------------------------------
    // Private
    //--------------------------------------------------------------------------

    /**
     * Saves or deletes the highlight annotation based on the current state of
     * the highlight
     *
     * @private
     * @return {void}
     */
    toggleHighlight() {
        const isTextHighlighted = this.dialogEl.classList.contains(CLASS_TEXT_HIGHLIGHTED);

        // Creates a blank highlight annotation
        if (!isTextHighlighted) {
            this.hasComments = false;
            this.dialogEl.classList.add(CLASS_TEXT_HIGHLIGHTED);
            this.emit('annotationcreate');

            // Deletes blank highlight annotation if user has permission
        } else {
            this.hasComments = true;
            this.emit('annotationdelete');
        }
    }

    /**
     * Focuses on "Add a comment" textarea in the annotations dialog
     * @return {void}
     */
    focusAnnotationsTextArea() {
        const textAreaEl = this.dialogEl.querySelector(constants.SELECTOR_ANNOTATION_TEXTAREA);
        if (annotatorUtil.isElementInViewport(textAreaEl)) {
            textAreaEl.focus();
        }
    }

    /**
     * Calculates the dialog width if the highlighter's name is to be displayed
     * in the annotations dialog
     * @return {number} Annotations dialog width
     */
    getDialogWidth() {
        // Switches to 'visibility: hidden' to ensure that dialog takes up DOM
        // space while still being invisible
        annotatorUtil.hideElementVisibility(this.element);
        annotatorUtil.showElement(this.element);

        this.highlightDialogWidth = this.element.getBoundingClientRect().width;

        // Switches back to 'display: none' to so that it no longer takes up place
        // in the DOM while remaining hidden
        annotatorUtil.hideElement(this.element);
        annotatorUtil.showInvisibleElement(this.element);

        return this.highlightDialogWidth;
    }

    /**
     * Get scaled coordinates for the lower center point of the highlight if the
     * highlight has comments or the lower right corner of the highlight for
     * plain highlights
     * @param  {DOMRect} pageDimensions Dimensions of the highlight annotations dialog element
     * @param  {number} pageHeight Document page height
     * @return {number[]} [x,y] coordinates in DOM space in CSS
     */
    getScaledPDFCoordinates(pageDimensions, pageHeight) {
        const zoomScale = annotatorUtil.getScale(this.annotatedElement);

        let [x, y] = docAnnotatorUtil.getLowerRightCornerOfLastQuadPoint(this.location.quadPoints);

        // If needed, scale coordinates comparing current dimensions with saved dimensions
        const dimensionScale = annotatorUtil.getDimensionScale(
            this.location.dimensions,
            pageDimensions,
            zoomScale,
            PAGE_PADDING_TOP + PAGE_PADDING_BOTTOM
        );
        if (dimensionScale) {
            x *= dimensionScale.x;
            y *= dimensionScale.y;
        }

        return docAnnotatorUtil.convertPDFSpaceToDOMSpace([x, y], pageHeight, zoomScale);
    }

    /**
     * Adds an annotation to the dialog.
     *
     * @override
     * @param {Annotation} annotation - Annotation to add
     * @return {void}
     */
    addAnnotationElement(annotation) {
        // If annotation text is blank, don't add to the comments dialog
        if (annotation.text === '') {
            this.highlightDialogEl.dataset.annotationId = annotation.annotationID;
        } else {
            super.addAnnotationElement(annotation);
        }
    }

    /**
     * Generates the highlight annotation dialog DOM element
     *
     * @private
     * @return {HTMLElement} Highlight annotation dialog DOM element
     */
    generateHighlightDialogEl() {
        const highlightDialogEl = document.createElement('div');
        highlightDialogEl.innerHTML = `
<<<<<<< HEAD
            <span class="bp-annotation-highlight-label ${CLASS_HIDDEN}"></span>
            <span class="bp-annotations-highlight-btns">
                <button class="bp-btn-plain bp-add-highlight-btn"
                    data-type="highlight-btn"
=======
            <span class="${CLASS_HIGHLIGHT_LABEL} ${CLASS_HIDDEN}"></span>
            <span class="${constants.CLASS_HIGHLIGHT_BTNS} ${this.isMobile ? CLASS_HIDDEN : ''}">
                <button class="bp-btn-plain ${constants.CLASS_ADD_HIGHLIGHT_BTN}"
                    data-type="${DATA_TYPE_HIGHLIGHT}"
>>>>>>> c309da15
                    title="${__('annotation_highlight_toggle')}">
                    ${ICON_HIGHLIGHT}
                </button>
                <button class="bp-btn-plain ${constants.CLASS_ADD_HIGHLIGHT_COMMENT_BTN}"
                    data-type="${DATA_TYPE_ADD_HIGHLIGHT_COMMENT}"
                    title="${__('annotation_highlight_comment')}">
                    ${ICON_HIGHLIGHT_COMMENT}
                </button>
            </span>`.trim();
        return highlightDialogEl;
    }
}

export default DocHighlightDialog;<|MERGE_RESOLUTION|>--- conflicted
+++ resolved
@@ -18,8 +18,7 @@
 const PAGE_PADDING_BOTTOM = 15;
 const PAGE_PADDING_TOP = 15;
 
-@autobind
-class DocHighlightDialog extends AnnotationDialog {
+@autobind class DocHighlightDialog extends AnnotationDialog {
     //--------------------------------------------------------------------------
     // Public
     //--------------------------------------------------------------------------
@@ -64,7 +63,7 @@
         if (this.isMobile && this.hasComments && this.element && this.highlightDialogEl) {
             annotatorUtil.hideElement(this.commentsDialogEl);
 
-            this.element.classList.add(constants.CLASS_ANNOTATION_DIALOG_HIGHLIGHT);
+            this.element.classList.add(CLASS_ANNOTATION_HIGHLIGHT_DIALOG);
             annotatorUtil.showElement(this.highlightDialogEl);
             this.hasComments = false;
         }
@@ -504,17 +503,10 @@
     generateHighlightDialogEl() {
         const highlightDialogEl = document.createElement('div');
         highlightDialogEl.innerHTML = `
-<<<<<<< HEAD
-            <span class="bp-annotation-highlight-label ${CLASS_HIDDEN}"></span>
-            <span class="bp-annotations-highlight-btns">
-                <button class="bp-btn-plain bp-add-highlight-btn"
-                    data-type="highlight-btn"
-=======
             <span class="${CLASS_HIGHLIGHT_LABEL} ${CLASS_HIDDEN}"></span>
-            <span class="${constants.CLASS_HIGHLIGHT_BTNS} ${this.isMobile ? CLASS_HIDDEN : ''}">
+            <span class="${constants.CLASS_HIGHLIGHT_BTNS}">
                 <button class="bp-btn-plain ${constants.CLASS_ADD_HIGHLIGHT_BTN}"
                     data-type="${DATA_TYPE_HIGHLIGHT}"
->>>>>>> c309da15
                     title="${__('annotation_highlight_toggle')}">
                     ${ICON_HIGHLIGHT}
                 </button>
