/* eslint-disable import/first */
import './polyfill';
import EventEmitter from 'events';
import throttle from 'lodash.throttle';
import cloneDeep from 'lodash.clonedeep';
/* eslint-enable import/first */
import Browser from './Browser';
import FileMetrics from './FileMetrics';
import Logger from './logging/Logger';
import loaderList from './loaders';
import Cache from './Cache';
import PreviewErrorViewer from './viewers/error/PreviewErrorViewer';
import PreviewUI from './PreviewUI';
import getTokens from './tokens';
import {
    get,
    post,
    decodeKeydown,
    openUrlInsideIframe,
    getHeaders,
    findScriptLocation,
    appendQueryParams
} from './util';
import { getURL, getDownloadURL, checkPermission, checkFeature, checkFileValid, cacheFile, uncacheFile } from './file';
import {
    API_HOST,
    APP_HOST,
    CLASS_NAVIGATION_VISIBILITY,
    EVENT_LOG,
    FILE_EXT_ERROR_MAP,
    PERMISSION_DOWNLOAD,
    PERMISSION_PREVIEW,
    PREVIEW_SCRIPT_NAME,
    X_REP_HINT_BASE,
    X_REP_HINT_DOC_THUMBNAIL,
    X_REP_HINT_IMAGE,
    X_REP_HINT_VIDEO_DASH,
    X_REP_HINT_VIDEO_MP4
} from './constants';
import {
    METRIC_FILE_PREVIEW_SUCCESS,
    METRIC_FILE_PREVIEW_FAIL,
    METRIC_CONTROL,
    METRIC_CONTROL_ACTIONS
} from './logging/metricsConstants';
import { LOG_CODES } from './logging/logConstants';
import './Preview.scss';

const DEFAULT_DISABLED_VIEWERS = ['Office']; // viewers disabled by default
const PREFETCH_COUNT = 4; // number of files to prefetch
const MOUSEMOVE_THROTTLE = 1500; // for showing or hiding the navigation icons
const RETRY_TIMEOUT = 500; // retry network request interval for a file
const RETRY_COUNT = 5; // number of times to retry network request for a file
const KEYDOWN_EXCEPTIONS = ['INPUT', 'SELECT', 'TEXTAREA']; // Ignore keydown events on these elements
const LOG_RETRY_TIMEOUT = 500; // retry interval for logging preview event
const LOG_RETRY_COUNT = 3; // number of times to retry logging preview event

// All preview assets are relative to preview.js. Here we create a location
// object that mimics the window location object and points to where
// preview.js is loaded from by the browser. This needs to be done statically
// outside the class so that location is found while this script is executing
// and not when preview is instantiated, which is too late.
const PREVIEW_LOCATION = findScriptLocation(PREVIEW_SCRIPT_NAME, document.currentScript);

class Preview extends EventEmitter {
    /** @property {boolean} - Whether preview is open */
    open = false;

    /** @property {Object} - Analytics that span across preview sessions */
    count = {
        success: 0, // Counts how many previews have happened overall
        error: 0, // Counts how many errors have happened overall
        navigation: 0 // Counts how many previews have happened by prev next navigation
    };

    /** @property {Object} - Current file being previewed */
    file = {};

    /** @property {Object} - User-specified preview options */
    previewOptions = {};

    /** @property {Object} - Parsed & computed preview options */
    options = {};

    /** @property {Object} - Map of disabled viewer names */
    disabledViewers = {};

    /** @property {string} - Access token */
    token = '';

    /** @property {Object} - Current viewer instance */
    viewer;

    /** @property {string[]} - List of file IDs to preview */
    collection = [];

    /** @property {AssetLoader[]} - List of asset loaders */
    loaders = loaderList;

    /** @property {FileMetrics} - File metrics tracker instance */
    fileMetrics;

    /** @property {number} - Number of times a particular preview has been retried */
    retryCount = 0;

    /** @property {number} - Number of times a particular logging call cas been retried */
    logRetryCount = 0;

    /** @property {number} - Reference to preview retry timeout */
    retryTimeout;

    /** @property {HTMLElement} - Preview DOM container */
    container;

    /** @property {Function} - Throttled mousemove handler */
    throttledMousemoveHandler;

    /** @property {Cache} - Preview's cache instance */
    cache;

    /** @property {PreviewUI} - Preview's UI instance */
    ui;

    /** @property {Logger} - Preview's Logger instance */
    logger;

    //--------------------------------------------------------------------------
    // Public
    //--------------------------------------------------------------------------

    /**
     * [constructor]
     *
     * @return {Preview} Preview instance
     */
    constructor() {
        super();

        DEFAULT_DISABLED_VIEWERS.forEach((viewerName) => {
            this.disabledViewers[viewerName] = 1;
        });

        // All preview assets are relative to preview.js. Here we create a location
        // object that mimics the window location object and points to where
        // preview.js is loaded from by the browser.
        this.location = PREVIEW_LOCATION;

        this.cache = new Cache();
        this.ui = new PreviewUI();
        this.browserInfo = Browser.getBrowserInfo();
<<<<<<< HEAD
        this.logger = new Logger({ backendConfig: {} });
=======

        // Bind context for callbacks
        this.print = this.print.bind(this);
        this.handleTokenResponse = this.handleTokenResponse.bind(this);
        this.handleFileInfoResponse = this.handleFileInfoResponse.bind(this);
        this.handleFetchError = this.handleFetchError.bind(this);
        this.handleViewerEvents = this.handleViewerEvents.bind(this);
        this.triggerError = this.triggerError.bind(this);
        this.throttledMousemoveHandler = this.getGlobalMousemoveHandler().bind(this);
        this.navigateLeft = this.navigateLeft.bind(this);
        this.navigateRight = this.navigateRight.bind(this);
        this.keydownHandler = this.keydownHandler.bind(this);
>>>>>>> 808270b5
    }

    /**
     * [destructor]
     *
     * @return {void}
     */
    destroy() {
        // Destroy viewer
        if (this.viewer && typeof this.viewer.destroy === 'function') {
            this.viewer.destroy();
        }

        this.viewer = undefined;
    }

    /**
     * Primary function for showing a preview of a file.
     *
     * @public
     * @param {string|Object} fileIdOrFile - Box File ID or well-formed Box File object
     * @param {string|Function} token - Access token string or generator function
     * @param {Object} [options] - Optional preview options
     * @return {void}
     */
    show(fileIdOrFile, token, options = {}) {
        // Save a reference to the options to be re-used later.
        // Token should either be a function or a string.
        // Token can also be null or undefined for offline use case.
        // But it cannot be a random object.
        if (token === null || typeof token !== 'object') {
            this.previewOptions = Object.assign({}, options, { token });
        } else {
            throw new Error('Bad access token!');
        }

        // Update the optional file navigation collection and caches
        // if proper valid file objects were passed in.
        this.updateCollection(options.collection);

        // Load the preview
        this.load(fileIdOrFile);
    }

    /**
     * Destroys and hides the preview.
     *
     * @public
     * @return {void}
     */
    hide() {
        // Indicate preview is closed
        this.open = false;

        // Destroy the viewer and cleanup preview
        this.destroy();

        // Clean the UI
        this.ui.cleanup();

        // Nuke the file
        this.file = undefined;
    }

    /**
     * Updates files to navigate between. Collection can be of files
     * or file ids or a mix. We normalize here to file ids for easier
     * indexing and cache only the well-formed file objects if provided.
     *
     * @public
     * @param {string[]} [collection] - Updated collection of file or file IDs
     * @return {void}
     */
    updateCollection(collection) {
        const fileOrIds = Array.isArray(collection) ? collection : [];
        const files = [];
        const fileIds = [];

        fileOrIds.forEach((fileOrId) => {
            if (fileOrId && typeof fileOrId === 'string') {
                // String id found in the collection
                fileIds.push(fileOrId);
            } else if (fileOrId && typeof fileOrId === 'object' && typeof fileOrId.id === 'string') {
                // Possible well-formed file object found in the collection
                fileIds.push(fileOrId.id);
                files.push(fileOrId);
            } else {
                throw new Error('Bad collection provided!');
            }
        });

        // Update the cache with possibly well-formed file objects.
        this.updateFileCache(files);

        // Collection always uses string ids for easier indexing.
        this.collection = fileIds;

        // Since update collection is a public method, it can be
        // called anytime to update navigation. If we are showing
        // a preview already show or hide the navigation arrows.
        if (this.file) {
            this.ui.showNavigation(this.file.id, this.collection);
        }
    }

    /**
     * Updates the file cache with the provided file metadata. Can be used to
     * improve performance if file metadata can be fetched at some point before
     * a file is previewed. Note that we only do simple validation that the
     * expected properties exist before caching.
     *
     * @public
     * @param {Object[]|Object} [fileMetadata] - Array or single file metadata to cache
     * @return {void}
     */
    updateFileCache(fileMetadata = []) {
        let files = fileMetadata;
        if (!Array.isArray(files)) {
            files = [fileMetadata];
        }

        files.forEach((file) => {
            if (file.watermark_info && file.watermark_info.is_watermarked) {
                return;
            }

            if (checkFileValid(file)) {
                cacheFile(this.cache, file);
            } else {
                this.logger.error('[Preview SDK] Tried to cache invalid file: ', file);
            }
        });
    }

    /**
     * Returns the current viewer.
     *
     * @public
     * @return {Object|undefined} Current viewer
     */
    getCurrentViewer() {
        return this.viewer;
    }

    /**
     * Returns the current file being previewed.
     *
     * @public
     * @return {Object|null} Current file
     */
    getCurrentFile() {
        return this.file;
    }

    /**
     * Returns the current collection of files that preview is aware of.
     *
     * @public
     * @return {Object|null} Current collection
     */
    getCurrentCollection() {
        return this.collection;
    }

    /**
     * Returns the list of viewers that Preview supports.
     *
     * @public
     * @return {string[]} List of supported viewers
     */
    getViewers() {
        let viewers = [];
        this.loaders.forEach((loader) => {
            viewers = viewers.concat(loader.getViewers());
        });
        return viewers;
    }

    /**
     * Disables one or more viewers.
     *
     * @public
     * @param {string|string[]} viewers - destroys the container contents
     * @return {void}
     */
    disableViewers(viewers) {
        if (Array.isArray(viewers)) {
            viewers.forEach((viewer) => {
                this.disabledViewers[viewer] = 1;
            });
        } else if (viewers) {
            this.disabledViewers[viewers] = 1;
        }
    }

    /**
     * Enables one or more viewers.
     *
     * @public
     * @param {string|string[]} viewers - destroys the container contents
     * @return {void}
     */
    enableViewers(viewers) {
        if (Array.isArray(viewers)) {
            viewers.forEach((viewer) => {
                delete this.disabledViewers[viewer];
            });
        } else if (viewers) {
            delete this.disabledViewers[viewers];
        }
    }

    /**
     * Disables keyboard shortcuts / hotkeys for Preview.
     *
     * @public
     * @return {void}
     */
    disableHotkeys() {
        this.options.useHotkeys = false;
    }

    /**
     * Enables keyboard shortcuts / hotkeys for Preview.
     *
     * @public
     * @return {void}
     */
    enableHotkeys() {
        this.options.useHotkeys = true;
    }

    /**
     * Resizes the preview.
     *
     * @public
     * @return {void}
     */
    resize() {
        if (this.viewer && typeof this.viewer.resize === 'function') {
            this.viewer.resize();
        }
    }

    /**
     * Prints the file being previewed if the viewer supports printing.
     *
     * @public
     * @return {void}
     */
    print() {
        if (checkPermission(this.file, PERMISSION_DOWNLOAD) && checkFeature(this.viewer, 'print')) {
            this.viewer.print();
        }
    }

    /**
     * Downloads the file being previewed.
     *
     * @public
     * @return {void}
     */
    download() {
        const { apiHost, queryParams } = this.options;

        if (checkPermission(this.file, PERMISSION_DOWNLOAD)) {
            // Append optional query params
            const downloadUrl = appendQueryParams(getDownloadURL(this.file.id, apiHost), queryParams);
            get(downloadUrl, this.getRequestHeaders()).then((data) => {
                openUrlInsideIframe(data.download_url);
            });
        }
    }

    /**
     * Updates the token Preview uses. Passed in parameter can either be a
     * string token or token generation function. See tokens.js.
     *
     * @public
     * @param {string|Function} tokenOrTokenFunc - Either an access token or token
     * generator function
     * @param {boolean} [reloadPreview] - Whether or not to reload the current
     * preview with the updated token, defaults to true
     * @return {void}
     */
    updateToken(tokenOrTokenFunc, reloadPreview = true) {
        this.previewOptions.token = tokenOrTokenFunc;

        if (reloadPreview) {
            this.load(this.file.id);
        }
    }

    /**
     * Prefetches a file's viewer assets and content if possible so the browser
     * can cache the content and significantly improve preview load time. If
     * preload is true, we don't prefetch the file's actual content and instead
     * prefetch a lightweight representation, aka preload, of the file so that
     * can be shown while the full preview is loading. For example, a document's
     * preload representation is a jpg of the first page.
     *
     * Note that for prefetching to work, the same authentication params (token,
     * shared link, shared link password) must be used when prefetching and
     * when the actual view happens.
     *
     * @public
     * @param {Object} options - Prefetch options
     * @param {string} options.fileId - Box File ID
     * @param {string} options.token - Access token
     * @param {string} options.sharedLink - Shared link
     * @param {string} options.sharedLinkPassword - Shared link password
     * @param {boolean} options.preload - Is this prefetch for a preload
     * @param {string} token - Access token
     * @return {void}
     */
    prefetch({ fileId, token, sharedLink = '', sharedLinkPassword = '', preload = false }) {
        let file;
        let loader;
        let viewer;

        // Determining the viewer could throw an error
        try {
            file = this.cache.get(fileId);
            loader = file ? this.getLoader(file) : null;
            viewer = loader ? loader.determineViewer(file) : null;
            if (!viewer) {
                return;
            }
        } catch (err) {
            this.logger.error(`Error prefetching file ID ${fileId} - ${err}`);
            return;
        }

        const options = {
            viewer,
            file,
            token,
            // Viewers may ignore this representation when prefetching a preload
            representation: loader.determineRepresentation(file, viewer)
        };

        // If we are prefetching for preload, shared link and password are not set on
        // the global this.options for the viewers to use, so we must explicitly pass
        // them in
        if (preload) {
            options.sharedLink = sharedLink;
            options.sharedLinkPassword = sharedLinkPassword;
        }

        const viewerInstance = new viewer.CONSTRUCTOR(this.createViewerOptions(options));
        if (typeof viewerInstance.prefetch === 'function') {
            viewerInstance.prefetch({
                assets: true,
                // Prefetch preload if explicitly requested or if viewer has 'preload' option set
                preload: preload || viewerInstance.getViewerOption('preload'),
                // Don't prefetch file's representation content if this is for preload
                content: !preload
            });
        }
    }

    /**
     * Prefetches static viewer assets for the specified viewers.
     *
     * @public
     * @param {string[]} [viewerNames] - Names of viewers to prefetch, defaults to none
     * @return {void}
     */
    prefetchViewers(viewerNames = []) {
        this.getViewers()
            .filter((viewer) => viewerNames.indexOf(viewer.NAME) !== -1)
            .forEach((viewer) => {
                const viewerInstance = new viewer.CONSTRUCTOR(
                    this.createViewerOptions({
                        viewer
                    })
                );

                if (typeof viewerInstance.prefetch === 'function') {
                    viewerInstance.prefetch({
                        assets: true,
                        preload: false,
                        content: false
                    });
                }
            });
    }

    //--------------------------------------------------------------------------
    // Private
    //--------------------------------------------------------------------------

    /**
     * Initial method for loading a preview.
     *
     * @private
     * @param {string|Object} fileIdOrFile - Box File ID or well-formed Box File object
     * @return {void}
     */
    load(fileIdOrFile) {
        // Clean up any existing previews before loading
        this.destroy();

        // Indicate preview is open
        this.open = true;

        // Init performance logging
        this.fileMetrics = new FileMetrics(this.location.locale, this.browserInfo);

        // Clear any existing retry timeouts
        clearTimeout(this.retryTimeout);

        // Save reference to the currently shown file, if any
        const currentFileId = this.file ? this.file.id : undefined;

        // Check if file ID or well-formed file object was passed in
        if (typeof fileIdOrFile === 'string') {
            // Use cached file data if available, otherwise create empty file object
            this.file = this.cache.get(fileIdOrFile) || { id: fileIdOrFile };
        } else if (checkFileValid(fileIdOrFile)) {
            // Use well-formed file object if available
            this.file = fileIdOrFile;
        } else if (!!fileIdOrFile && typeof fileIdOrFile.id === 'string') {
            // File is not a well-formed file object but has an id
            this.file = { id: fileIdOrFile.id };
        } else {
            throw new Error(
                'File is not a well-formed Box File object. See FILE_FIELDS in file.js for a list of required fields.'
            );
        }

        // Retry up to RETRY_COUNT if we are reloading same file
        if (this.file.id === currentFileId) {
            this.retryCount += 1;
        } else {
            this.retryCount = 0;
        }

        // Fetch access tokens before proceeding
        getTokens(this.file.id, this.previewOptions.token)
            .then(this.handleTokenResponse)
            .catch(this.handleFetchError);
    }

    /**
     * Loads preview for the current file given access tokens.
     *
     * @private
     * @param {Object} tokenMap - Map of file ID to access token
     * @return {void}
     */
    handleTokenResponse(tokenMap) {
        // If this is a retry, short-circuit and load from server
        if (this.retryCount > 0) {
            this.loadFromServer();
            return;
        }

        // Parse the preview options supplied by show()
        this.parseOptions(this.previewOptions, tokenMap);

        // Setup the shell
        this.container = this.ui.setup(
            this.options,
            this.keydownHandler,
<<<<<<< HEAD
            this.uiNavigateLeft,
            this.uiNavigateRight,
            this.getGlobalMousemoveHandler()
=======
            this.navigateLeft,
            this.navigateRight,
            this.throttledMousemoveHandler
>>>>>>> 808270b5
        );

        // Setup loading UI and progress bar
        this.ui.showLoadingIndicator();
        this.ui.startProgressBar();

        // Update navigation
        this.ui.showNavigation(this.file.id, this.collection);

        if (checkFileValid(this.file)) {
            // Save file in cache. This also adds the 'ORIGINAL' representation.
            cacheFile(this.cache, this.file);
            this.loadFromCache();
        } else {
            // Cache miss, fetch from the server.
            this.loadFromServer();
        }
    }

    /**
     * Parses preview options.
     *
     * @private
     * @param {Object} previewOptions - Options specified by show()
     * @param {Object} tokenMap - Map of file ID to access token
     * @return {void}
     */
    parseOptions(previewOptions, tokenMap) {
        const options = Object.assign({}, previewOptions);

        // Reset all options
        this.options = {};

        // Container for preview
        this.options.container = options.container;

        // Authorization token
        this.options.token = tokenMap[this.file.id];

        // Shared link URL
        this.options.sharedLink = options.sharedLink;

        // Shared link password
        this.options.sharedLinkPassword = options.sharedLinkPassword;

        // Save reference to API host
        this.options.apiHost = options.apiHost ? options.apiHost.replace(/\/$/, '') : API_HOST;

        // Save reference to the app host
        this.options.appHost = options.appHost ? options.appHost.replace(/\/$/, '') : APP_HOST;

        // Show or hide the header
        this.options.header = options.header || 'light';

        // Custom logo URL
        this.options.logoUrl = options.logoUrl || '';

        // Whether download button should be shown
        this.options.showDownload = !!options.showDownload;

        // Whether annotations and annotation controls should be shown
        this.options.showAnnotations = !!options.showAnnotations;

        // Enable or disable hotkeys
        this.options.useHotkeys = options.useHotkeys !== false;

        // Custom Box3D application definition
        this.options.box3dApplication = options.box3dApplication;

        // Save the reference to any additional custom options for viewers
        this.options.viewers = options.viewers || {};

        // Skip load from server and any server updates
        this.options.skipServerUpdate = !!options.skipServerUpdate;

        // Optional additional query params to append to requests
        this.options.queryParams = options.queryParams || {};

        // Prefix any user created loaders before our default ones
        this.loaders = (options.loaders || []).concat(loaderList);

        // Disable or enable viewers based on viewer options
        Object.keys(this.options.viewers).forEach((viewerName) => {
            const isDisabled = this.options.viewers[viewerName].disabled;

            // Explicitly check for booleans, disabled:false will override any default disabling
            if (isDisabled === true) {
                this.disableViewers(viewerName);
            } else if (isDisabled === false) {
                this.enableViewers(viewerName);
            }
        });
    }

    /**
     * Creates combined options to give to the viewer
     *
     * @private
     * @param {Object} moreOptions - Options specified by show()
     * @return {Object} combined options
     */
    createViewerOptions(moreOptions) {
        return cloneDeep(
            Object.assign({}, this.options, moreOptions, { location: this.location, cache: this.cache, ui: this.ui })
        );
    }

    /**
     * Loads a preview from the cache.
     *
     * @private
     * @return {void}
     */
    loadFromCache() {
        // Add details to the file metrics tracker
        this.fileMetrics.setCached();

        // Finally load the viewer
        this.loadViewer();

        // Also refresh from server to update cache
        if (!this.options.skipServerUpdate) {
            this.loadFromServer();
        }
    }

    /**
     * Loads a preview from the server.
     *
     * @private
     * @return {void}
     */
    loadFromServer() {
        const { apiHost, queryParams } = this.options;

        const fileInfoUrl = appendQueryParams(getURL(this.file.id, apiHost), queryParams);
        get(fileInfoUrl, this.getRequestHeaders())
            .then(this.handleFileInfoResponse)
            .catch(this.handleFetchError);
    }

    /**
     * Loads the preview from server response.
     *
     * @private
     * @param {Object} file - File object
     * @return {void}
     */
    handleFileInfoResponse(file) {
        // If preview is closed or response comes back for an incorrect file, don't do anything
        if (!this.open || (this.file && this.file.id !== file.id)) {
            return;
        }

        try {
            // Save reference to the file and update file metrics tracker
            this.file = file;
            this.fileMetrics.setFile(file);

            // Keep reference to previously cached file version
            const cachedFile = this.cache.get(file.id);

            // Explicitly uncache watermarked files, otherwise update cache
            const isWatermarked = file.watermark_info && file.watermark_info.is_watermarked;
            if (isWatermarked) {
                uncacheFile(this.cache, file);
            } else {
                cacheFile(this.cache, file);
            }

            // Should load/reload viewer if:
            // - File isn't cached
            // - Cached file isn't valid
            // - Cached file is stale
            // - File is watermarked
            const shouldLoadViewer =
                !cachedFile ||
                !checkFileValid(cachedFile) ||
                cachedFile.file_version.sha1 !== file.file_version.sha1 ||
                isWatermarked;

            if (shouldLoadViewer) {
                this.fileMetrics.setCacheStale();
                this.loadViewer();
            }
        } catch (err) {
            this.triggerError(err instanceof Error ? err : new Error(__('error_refresh')));
        }
    }

    /**
     * Determines a viewer to use, prepare static assets and representations
     * needed by the viewer, and finally load that viewer.
     *
     * @private
     * @return {void}
     */
    loadViewer() {
        // If preview is closed don't do anything
        if (!this.open) {
            return;
        }

        // Check if preview permissions exist
        if (!checkPermission(this.file, PERMISSION_PREVIEW)) {
            throw new Error(__('error_permissions'));
        }

        // Show download button if download permissions exist, options allow, and browser has ability
        if (checkPermission(this.file, PERMISSION_DOWNLOAD) && this.options.showDownload && Browser.canDownload()) {
            this.ui.showLoadingDownloadButton(this.download);
        }

        // Determine the asset loader to use
        const loader = this.getLoader(this.file);

        // If no loader then throw an unsupported error
        // If file type specific error message, throw the generic one
        if (!loader) {
            throw new Error(FILE_EXT_ERROR_MAP[this.file.extension] || __('error_default'));
        }

        // Determine the viewer to use
        const viewer = loader.determineViewer(this.file, Object.keys(this.disabledViewers));

        // Store the type of file
        this.fileMetrics.setType(viewer.NAME);

        // Determine the representation to use
        const representation = loader.determineRepresentation(this.file, viewer);

        // Instantiate the viewer
        const viewerOptions = this.createViewerOptions({
            viewer,
            representation,
            container: this.container,
            file: this.file
        });
        viewerOptions.fileMetrics = this.fileMetrics; // Don't clone the file metrics tracker since it needs to track metrics
        this.viewer = new viewer.CONSTRUCTOR(viewerOptions);

        // Add listeners for viewer events
        this.attachViewerListeners();

        // Load the representation into the viewer
        this.viewer.load();

        // Once the viewer instance has been created, emit it so that clients can attach their events.
        // Viewer object will still be sent along the load event also.
        this.emit('viewer', this.viewer);

        // Reset retry count after successful load so we don't go into the retry short circuit when the same file
        // previewed again
        this.retryCount = 0;
    }

    /**
     * Attach event listeners for viewer.
     *
     * @private
     * @return {void}
     */
    attachViewerListeners() {
        // Node requires listener attached to 'error'
        this.viewer.addListener('error', this.triggerError);
        this.viewer.addListener('viewerevent', this.handleViewerEvents);
    }

    /**
     * Handles log events and delegates to the Logger instance.
     *
     * @param {LOG_CODES} event - Log event that occurred.
     * @param {Object} data - Log event data.
     * @return {void}
     */
    handlLogEvent(event, data) {
        switch (event) {
            case LOG_CODES.warning:
                this.logger.warn(...data);
                break;
            case LOG_CODES.error:
                this.logger.error(...data);
                break;
            case LOG_CODES.metric:
                this.logger.metric(data.metricCode, data.metricValue);
                break;
            case LOG_CODES.info:
            default:
                this.logger.info(...data);
        }
    }

    /**
     * Handle events emitted by the viewer
     *
     * @private
     * @param {Object} [data] - Viewer event data
     * @return {void}
     */
    handleViewerEvents(data) {
        /* istanbul ignore next */
        switch (data.event) {
            case 'download':
                this.download();
                break;
            case 'reload':
                this.show(this.file.id, this.previewOptions);
                break;
            case 'load':
                this.finishLoading(data.data);
                break;
            case 'progressstart':
                this.ui.startProgressBar();
                break;
            case 'progressend':
                this.ui.finishProgressBar();
                break;
            case 'notificationshow':
                this.ui.showNotification(data.data);
                break;
            case 'notificationhide':
                this.ui.hideNotification();
                break;
            case 'mediaendautoplay':
                this.navigateRight();
                break;
            case EVENT_LOG:
                this.handlLogEvent(data.event, data.data);
                break;
            default:
                // This includes 'notification', 'preload' and others
                this.emit(data.event, data.data);
                this.emit('viewerevent', data);
        }
    }

    /**
     * Wrapper around emit to prevent errors from affecting the client.
     *
     * @private
     * @param {string} eventName - event name to emit
     * @param {Object} [data] - event name to emit
     * @return {void}
     */
    emit(eventName, data) {
        try {
            super.emit(eventName, data);
        } catch (e) {
            this.logger.error(e);
        }
    }

    /**
     * Finish loading a viewer - display the appropriate control buttons, re-emit the 'load' event, log
     * the preview, and prefetch the next few files.
     *
     * @private
     * @param {Object} [data] - Load event data
     * @return {void}
     */
    finishLoading(data = {}) {
        // Show or hide print/download buttons
        // canDownload is not supported by all of our browsers, so for now we need to check isMobile
        if (checkPermission(this.file, PERMISSION_DOWNLOAD) && this.options.showDownload && Browser.canDownload()) {
            this.ui.showDownloadButton(this.download);

            if (checkFeature(this.viewer, 'print') && !Browser.isMobile()) {
                this.ui.showPrintButton(this.print);
            }
        }

        const { error } = data;
        if (error) {
            // Bump up preview count
            this.count.error += 1;

            const metrics = this.fileMetrics.done(this.count);

            // 'load' with { error } signifies a preview error
            this.emit('load', {
                error,
                metrics,
                file: this.file
            });

            this.logger.metric(METRIC_FILE_PREVIEW_FAIL, metrics);

            // Hookup for phantom JS health check
            if (typeof window.callPhantom === 'function') {
                window.callPhantom(0);
            }
        } else {
            // Bump up preview count
            this.count.success += 1;

            const metrics = this.fileMetrics.done(this.count);

            // Finally emit the viewer instance back with a load event
            this.emit('load', {
                viewer: this.viewer,
                metrics,
                file: this.file
            });

            // Track in interal logger
            this.logger.metric(METRIC_FILE_PREVIEW_SUCCESS, metrics);

            // If there wasn't an error, use Events API to log a preview
            this.logPreviewEvent(this.file.id, this.options);

            // Hookup for phantom JS health check
            if (typeof window.callPhantom === 'function') {
                window.callPhantom(1);
            }
        }

        // Finish the progress bar unless instructed not to
        if (data.endProgress !== false) {
            this.ui.finishProgressBar();
        }

        // Programmtically focus on the viewer after it loads
        if (this.viewer && this.viewer.containerEl) {
            this.viewer.containerEl.focus();
        }

        // Hide the loading indicator
        this.ui.hideLoadingIndicator();

        // Prefetch next few files
        this.prefetchNextFiles();
    }

    /**
     * Logs 'preview' event via the Events API. This is used for logging that a
     * preview happened for access stats, unlike the Logger, which logs preview
     * errors and performance metrics.
     *
     * @private
     * @param {string} fileId - File ID to log preview event for
     * @param {Object} options - File options, e.g. token, shared link
     * @return {void}
     */
    logPreviewEvent(fileId, options) {
        this.logRetryCount = this.logRetryCount || 0;

        const { apiHost, token, sharedLink, sharedLinkPassword } = options;
        const headers = getHeaders({}, token, sharedLink, sharedLinkPassword);

        post(`${apiHost}/2.0/events`, headers, {
            event_type: 'preview',
            source: {
                type: 'file',
                id: fileId
            }
        })
            .then(() => {
                // Reset retry count after successfully logging
                this.logRetryCount = 0;
            })
            .catch(() => {
                // Don't retry more than the retry limit
                this.logRetryCount += 1;
                if (this.logRetryCount > LOG_RETRY_COUNT) {
                    this.logRetryCount = 0;
                    return;
                }

                clearTimeout(this.logRetryTimeout);
                this.logRetryTimeout = setTimeout(() => {
                    this.logPreviewEvent(fileId, options);
                }, LOG_RETRY_TIMEOUT * this.logRetryCount);
            });
    }

    /**
     * Triggers an error due to fetch.
     *
     * @private
     * @param {Object} err Error object
     * @return {void}
     */
    handleFetchError(err) {
        // If preview is closed don't do anything
        if (!this.open) {
            return;
        }

        // Nuke the cache
        this.cache.unset(this.file.id);

        // Check if hit the retry limit
        if (this.retryCount > RETRY_COUNT) {
            let errorMessage = __('error_refresh');
            if (err.response && err.response.status === 429) {
                errorMessage = __('error_rate_limit');
            }

            this.triggerError(new Error(errorMessage));
            return;
        }

        clearTimeout(this.retryTimeout);
        this.retryTimeout = setTimeout(() => {
            this.load(this.file.id);
        }, RETRY_TIMEOUT * this.retryCount);
    }

    /**
     * Instantiate the error viewer
     *
     * @private
     * @return {PreviewError} PreviewError instance
     */
    getErrorViewer() {
        return new PreviewErrorViewer(
            this.createViewerOptions({
                viewer: { NAME: 'Error' },
                container: this.container,
                file: this.file
            })
        );
    }

    /**
     * Generic error handler. Shows the error viewer with the specified error
     * message.
     *
     * @private
     * @param {Error} err - Error
     * @return {void}
     */
    triggerError(err) {
        // If preview is closed don't do anything
        if (!this.open) {
            return;
        }

        // Mark as error being processed which should prevent viewer loading
        this.open = false;

        // Nuke the cache
        this.cache.unset(this.file.id);

        // Destroy anything still showing
        this.destroy();

        // Instantiate the error viewer
        this.viewer = this.getErrorViewer();

        // Add listeners for viewer events
        this.attachViewerListeners();

        // Load the error viewer
        this.viewer.load(err);
    }

    /**
     * Builds a list of required XHR headers.
     *
     * @private
     * @param {string} [token] - Access token
     * @return {Object} Headers
     */
    getRequestHeaders(token) {
        const videoHint =
            Browser.canPlayDash() && !this.disabledViewers.Dash ? X_REP_HINT_VIDEO_DASH : X_REP_HINT_VIDEO_MP4;
        const headers = {
            'X-Rep-Hints': `${X_REP_HINT_BASE}${X_REP_HINT_DOC_THUMBNAIL}${X_REP_HINT_IMAGE}${videoHint}`
        };

        return getHeaders(
            headers,
            token || this.options.token,
            this.options.sharedLink,
            this.options.sharedLinkPassword
        );
    }

    /**
     * Prefetches file information and content for the next few files to
     * improve preview performance for those files.
     *
     * @private
     * @return {void}
     */
    prefetchNextFiles() {
        const { apiHost, queryParams, skipServerUpdate } = this.options;

        // Don't bother prefetching when there aren't more files or we need to skip server update
        if (this.collection.length < 2 || skipServerUpdate) {
            return;
        }

        // Maintain collection of files we have already prefetched
        this.prefetchedCollection = this.prefetchedCollection || [];

        // Prefetch the next PREFETCH_COUNT files excluding ones we've already prefetched
        const currentIndex = this.collection.indexOf(this.file.id);
        const filesToPrefetch = this.collection
            .slice(currentIndex + 1, currentIndex + PREFETCH_COUNT + 1)
            .filter((fileId) => this.prefetchedCollection.indexOf(fileId) === -1);

        // Check if we need to prefetch anything
        if (filesToPrefetch.length === 0) {
            return;
        }

        // Get access tokens for all files we should be prefetching
        getTokens(filesToPrefetch, this.previewOptions.token)
            .then((tokenMap) => {
                filesToPrefetch.forEach((id) => {
                    const token = tokenMap[id];

                    // Append optional query params
                    const fileInfoUrl = appendQueryParams(getURL(id, apiHost), queryParams);

                    // Prefetch and cache file information and content
                    get(fileInfoUrl, this.getRequestHeaders(token))
                        .then((file) => {
                            // Cache file info
                            cacheFile(this.cache, file);
                            this.prefetchedCollection.push(file.id);

                            // Prefetch assets and content for file
                            this.prefetch({
                                fileId: file.id,
                                token
                            });
                        })
                        .catch((err) => {
                            this.logger.error(`Error prefetching file ID ${id} - ${err}`);
                        });
                });
            })
            .catch(() => {
                this.logger.error('Error prefetching files');
            });
    }

    /**
     * Mousemove handler for navigation.
     *
     * @private
     * @return {Function} Throttled mousemove handler
     */
    getGlobalMousemoveHandler() {
        return throttle(
            () => {
                clearTimeout(this.timeoutHandler);

                if (!this.container) {
                    return;
                }

                // If a viewer is showing then we are previewing
                const isPreviewing = !!this.viewer;

                // Always assume that navigation arrows will be hidden
                this.container.classList.remove(CLASS_NAVIGATION_VISIBILITY);

                // Only show it if either we aren't previewing or if we are then the viewer
                // is not blocking the show. If we are previewing then the viewer may choose
                // to not allow navigation arrows. This is mostly useful for videos since the
                // navigation arrows may interfere with the settings menu inside video player.
                if (!isPreviewing || this.viewer.allowNavigationArrows()) {
                    this.container.classList.add(CLASS_NAVIGATION_VISIBILITY);
                }

                this.timeoutHandler = setTimeout(() => {
                    if (this.container) {
                        this.container.classList.remove(CLASS_NAVIGATION_VISIBILITY);
                    }
                }, MOUSEMOVE_THROTTLE);
            },
            MOUSEMOVE_THROTTLE - 500,
            true
        );
    }

    /**
     * Shows a preview of a file at the specified index in the current collection.
     *
     * @private
     * @param {number} index - Index of file to preview
     * @return {void}
     */
    navigateToIndex(index) {
        const fileId = this.collection[index];
        this.emit('navigate', fileId);
        this.count.navigation += 1;
        this.load(fileId);
    }

    /**
     * Shows a preview of the previous file.
     *
     * @private
     * @return {void}
     */
    navigateLeft() {
        const currentIndex = this.collection.indexOf(this.file.id);
        const newIndex = currentIndex === 0 ? 0 : currentIndex - 1;
        if (newIndex !== currentIndex) {
            this.navigateToIndex(newIndex);
        }
    }

    /**
     * Shows a preview of the next file.
     *
     * @private
     * @return {void}
     */
    navigateRight() {
        const currentIndex = this.collection.indexOf(this.file.id);
        const newIndex = currentIndex === this.collection.length - 1 ? this.collection.length - 1 : currentIndex + 1;
        if (newIndex !== currentIndex) {
            this.navigateToIndex(newIndex);
        }
    }

    /**
     * Determines the appropriate viewer loader to use based on file information.
     *
     * @private
     * @param {Object} file - Box file to preview
     * @return {Object|null} Matching loader
     */
    getLoader(file) {
        return this.loaders.find((loader) => loader.canLoad(file, Object.keys(this.disabledViewers)));
    }

    /**
     * Navigate right via the UI.
     *
     * @private
     * @return {void}
     */
    uiNavigateRight() {
        this.logger.metric(METRIC_CONTROL, METRIC_CONTROL_ACTIONS.navigate_prev_button);
        this.navigateRight();
    }

    /**
     * Navigate left via the UI.
     *
     * @private
     * @return {void}
     */
    uiNavigateLeft() {
        this.logger.metric(METRIC_CONTROL, METRIC_CONTROL_ACTIONS.navigate_next_button);
        this.navigateRight();
    }

    /**
     * Global keydown handler for preview.
     *
     *
     * @private
     * @param {Event} event - keydown event
     * @return {void}
     */
    keydownHandler(event) {
        const { target } = event;

        // If keyboard shortcuts / hotkeys are disabled, ignore
        if (!this.options.useHotkeys) {
            return;
        }

        // Ignore key events when we are inside certain fields
        if (
            !target ||
            KEYDOWN_EXCEPTIONS.indexOf(target.nodeName) > -1 ||
            (target.nodeName === 'DIV' && !!target.getAttribute('contenteditable'))
        ) {
            return;
        }

        let consumed = false;
        const key = decodeKeydown(event);

        if (!key) {
            return;
        }

        if (this.viewer && typeof this.viewer.onKeydown === 'function') {
            consumed = !!this.viewer.onKeydown(key);
        }

        if (!consumed) {
            switch (key) {
                case 'ArrowLeft':
                    this.logger.metric(METRIC_CONTROL, METRIC_CONTROL_ACTIONS.navigate_prev_key);
                    this.navigateLeft();
                    consumed = true;
                    break;
                case 'ArrowRight':
                    this.logger.metric(METRIC_CONTROL, METRIC_CONTROL_ACTIONS.navigate_next_key);
                    this.navigateRight();
                    consumed = true;
                    break;
                default:
                // no-op
            }
        }

        if (consumed) {
            event.preventDefault();
            event.stopPropagation();
        }
    }
}

global.Box = global.Box || {};
global.Box.Preview = Preview;
export default Preview;<|MERGE_RESOLUTION|>--- conflicted
+++ resolved
@@ -148,9 +148,7 @@
         this.cache = new Cache();
         this.ui = new PreviewUI();
         this.browserInfo = Browser.getBrowserInfo();
-<<<<<<< HEAD
         this.logger = new Logger({ backendConfig: {} });
-=======
 
         // Bind context for callbacks
         this.print = this.print.bind(this);
@@ -163,7 +161,8 @@
         this.navigateLeft = this.navigateLeft.bind(this);
         this.navigateRight = this.navigateRight.bind(this);
         this.keydownHandler = this.keydownHandler.bind(this);
->>>>>>> 808270b5
+        this.uiNavigateLeft = this.uiNavigateLeft.bind(this);
+        this.uiNavigateRight = this.uiNavigateRight.bind(this);
     }
 
     /**
@@ -629,15 +628,9 @@
         this.container = this.ui.setup(
             this.options,
             this.keydownHandler,
-<<<<<<< HEAD
             this.uiNavigateLeft,
             this.uiNavigateRight,
-            this.getGlobalMousemoveHandler()
-=======
-            this.navigateLeft,
-            this.navigateRight,
             this.throttledMousemoveHandler
->>>>>>> 808270b5
         );
 
         // Setup loading UI and progress bar
